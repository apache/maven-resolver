/*
 * Licensed to the Apache Software Foundation (ASF) under one
 * or more contributor license agreements.  See the NOTICE file
 * distributed with this work for additional information
 * regarding copyright ownership.  The ASF licenses this file
 * to you under the Apache License, Version 2.0 (the
 * "License"); you may not use this file except in compliance
 * with the License.  You may obtain a copy of the License at
 *
 *   http://www.apache.org/licenses/LICENSE-2.0
 *
 * Unless required by applicable law or agreed to in writing,
 * software distributed under the License is distributed on an
 * "AS IS" BASIS, WITHOUT WARRANTIES OR CONDITIONS OF ANY
 * KIND, either express or implied.  See the License for the
 * specific language governing permissions and limitations
 * under the License.
 */
package org.eclipse.aether.internal.impl;

import javax.inject.Inject;
import javax.inject.Named;
import javax.inject.Singleton;

import java.io.File;
import java.util.ArrayList;
import java.util.Collection;
import java.util.Collections;
import java.util.HashMap;
import java.util.List;
import java.util.Map;
import java.util.concurrent.Executor;

import org.eclipse.aether.RepositoryEvent;
import org.eclipse.aether.RepositoryEvent.EventType;
import org.eclipse.aether.RepositorySystemSession;
import org.eclipse.aether.RequestTrace;
import org.eclipse.aether.SyncContext;
import org.eclipse.aether.impl.MetadataResolver;
import org.eclipse.aether.impl.OfflineController;
import org.eclipse.aether.impl.RemoteRepositoryFilterManager;
import org.eclipse.aether.impl.RemoteRepositoryManager;
import org.eclipse.aether.impl.RepositoryConnectorProvider;
import org.eclipse.aether.impl.RepositoryEventDispatcher;
import org.eclipse.aether.impl.UpdateCheck;
import org.eclipse.aether.impl.UpdateCheckManager;
import org.eclipse.aether.metadata.Metadata;
import org.eclipse.aether.repository.ArtifactRepository;
import org.eclipse.aether.repository.LocalMetadataRegistration;
import org.eclipse.aether.repository.LocalMetadataRequest;
import org.eclipse.aether.repository.LocalMetadataResult;
import org.eclipse.aether.repository.LocalRepository;
import org.eclipse.aether.repository.LocalRepositoryManager;
import org.eclipse.aether.repository.RemoteRepository;
import org.eclipse.aether.repository.RepositoryPolicy;
import org.eclipse.aether.resolution.MetadataRequest;
import org.eclipse.aether.resolution.MetadataResult;
import org.eclipse.aether.spi.connector.MetadataDownload;
import org.eclipse.aether.spi.connector.RepositoryConnector;
import org.eclipse.aether.spi.connector.filter.RemoteRepositoryFilter;
import org.eclipse.aether.spi.locator.Service;
import org.eclipse.aether.spi.locator.ServiceLocator;
import org.eclipse.aether.spi.synccontext.SyncContextFactory;
import org.eclipse.aether.transfer.MetadataNotFoundException;
import org.eclipse.aether.transfer.MetadataTransferException;
import org.eclipse.aether.transfer.NoRepositoryConnectorException;
import org.eclipse.aether.transfer.RepositoryOfflineException;
import org.eclipse.aether.util.concurrency.ExecutorUtils;
import org.eclipse.aether.util.concurrency.RunnableErrorForwarder;

import static java.util.Objects.requireNonNull;

/**
 */
@Singleton
@Named
public class DefaultMetadataResolver implements MetadataResolver, Service {

    private static final String CONFIG_PROP_THREADS = "aether.metadataResolver.threads";

    private RepositoryEventDispatcher repositoryEventDispatcher;

    private UpdateCheckManager updateCheckManager;

    private RepositoryConnectorProvider repositoryConnectorProvider;

    private RemoteRepositoryManager remoteRepositoryManager;

    private SyncContextFactory syncContextFactory;

    private OfflineController offlineController;

    private RemoteRepositoryFilterManager remoteRepositoryFilterManager;

    @Deprecated
    public DefaultMetadataResolver() {
        // enables default constructor
    }

    @Inject
    public DefaultMetadataResolver(
            RepositoryEventDispatcher repositoryEventDispatcher,
            UpdateCheckManager updateCheckManager,
            RepositoryConnectorProvider repositoryConnectorProvider,
            RemoteRepositoryManager remoteRepositoryManager,
            SyncContextFactory syncContextFactory,
            OfflineController offlineController,
            RemoteRepositoryFilterManager remoteRepositoryFilterManager) {
        setRepositoryEventDispatcher(repositoryEventDispatcher);
        setUpdateCheckManager(updateCheckManager);
        setRepositoryConnectorProvider(repositoryConnectorProvider);
        setRemoteRepositoryManager(remoteRepositoryManager);
        setSyncContextFactory(syncContextFactory);
        setOfflineController(offlineController);
        setRemoteRepositoryFilterManager(remoteRepositoryFilterManager);
    }

    public void initService(ServiceLocator locator) {
        setRepositoryEventDispatcher(locator.getService(RepositoryEventDispatcher.class));
        setUpdateCheckManager(locator.getService(UpdateCheckManager.class));
        setRepositoryConnectorProvider(locator.getService(RepositoryConnectorProvider.class));
        setRemoteRepositoryManager(locator.getService(RemoteRepositoryManager.class));
        setSyncContextFactory(locator.getService(SyncContextFactory.class));
        setOfflineController(locator.getService(OfflineController.class));
        setRemoteRepositoryFilterManager(locator.getService(RemoteRepositoryFilterManager.class));
    }

    public DefaultMetadataResolver setRepositoryEventDispatcher(RepositoryEventDispatcher repositoryEventDispatcher) {
        this.repositoryEventDispatcher =
                requireNonNull(repositoryEventDispatcher, "repository event dispatcher cannot be null");
        return this;
    }

    public DefaultMetadataResolver setUpdateCheckManager(UpdateCheckManager updateCheckManager) {
        this.updateCheckManager = requireNonNull(updateCheckManager, "update check manager cannot be null");
        return this;
    }

    public DefaultMetadataResolver setRepositoryConnectorProvider(
            RepositoryConnectorProvider repositoryConnectorProvider) {
        this.repositoryConnectorProvider =
                requireNonNull(repositoryConnectorProvider, "repository connector provider cannot be null");
        return this;
    }

    public DefaultMetadataResolver setRemoteRepositoryManager(RemoteRepositoryManager remoteRepositoryManager) {
        this.remoteRepositoryManager =
                requireNonNull(remoteRepositoryManager, "remote repository provider cannot be null");
        return this;
    }

    public DefaultMetadataResolver setSyncContextFactory(SyncContextFactory syncContextFactory) {
        this.syncContextFactory = requireNonNull(syncContextFactory, "sync context factory cannot be null");
        return this;
    }

    public DefaultMetadataResolver setOfflineController(OfflineController offlineController) {
        this.offlineController = requireNonNull(offlineController, "offline controller cannot be null");
        return this;
    }

    public DefaultMetadataResolver setRemoteRepositoryFilterManager(
            RemoteRepositoryFilterManager remoteRepositoryFilterManager) {
        this.remoteRepositoryFilterManager =
                requireNonNull(remoteRepositoryFilterManager, "remote repository filter manager cannot be null");
        return this;
    }

    public List<MetadataResult> resolveMetadata(
            RepositorySystemSession session, Collection<? extends MetadataRequest> requests) {
        requireNonNull(session, "session cannot be null");
        requireNonNull(requests, "requests cannot be null");
        try (SyncContext shared = syncContextFactory.newInstance(session, true);
                SyncContext exclusive = syncContextFactory.newInstance(session, false)) {
            Collection<Metadata> metadata = new ArrayList<>(requests.size());
            for (MetadataRequest request : requests) {
                metadata.add(request.getMetadata());
            }

            return resolve(shared, exclusive, metadata, session, requests);
        }
    }

    @SuppressWarnings("checkstyle:methodlength")
    private List<MetadataResult> resolve(
            SyncContext shared,
            SyncContext exclusive,
            Collection<Metadata> subjects,
            RepositorySystemSession session,
            Collection<? extends MetadataRequest> requests) {
        SyncContext current = shared;
        try {
            while (true) {
                current.acquire(null, subjects);

                final List<MetadataResult> results = new ArrayList<>(requests.size());
                final List<ResolveTask> tasks = new ArrayList<>(requests.size());
                final Map<File, Long> localLastUpdates = new HashMap<>();
                final RemoteRepositoryFilter remoteRepositoryFilter =
                        remoteRepositoryFilterManager.getRemoteRepositoryFilter(session);

                for (MetadataRequest request : requests) {
                    RequestTrace trace = RequestTrace.newChild(request.getTrace(), request);

                    MetadataResult result = new MetadataResult(request);
                    results.add(result);

                    Metadata metadata = request.getMetadata();
                    RemoteRepository repository = request.getRepository();

                    if (repository == null) {
                        LocalRepository localRepo =
                                session.getLocalRepositoryManager().getRepository();

                        metadataResolving(session, trace, metadata, localRepo);

                        File localFile = getLocalFile(session, metadata);

                        if (localFile != null) {
                            metadata = metadata.setFile(localFile);
                            result.setMetadata(metadata);
                        } else {
                            result.setException(new MetadataNotFoundException(metadata, localRepo));
                        }

                        metadataResolved(session, trace, metadata, localRepo, result.getException());
                        continue;
                    }

                    if (remoteRepositoryFilter != null) {
                        RemoteRepositoryFilter.Result filterResult =
                                remoteRepositoryFilter.acceptMetadata(repository, metadata);
                        if (!filterResult.isAccepted()) {
                            result.setException(
                                    new MetadataNotFoundException(metadata, repository, filterResult.reasoning()));
                            continue;
                        }
                    }

                    List<RemoteRepository> repositories =
                            getEnabledSourceRepositories(repository, metadata.getNature());

                    if (repositories.isEmpty()) {
                        continue;
                    }

                    metadataResolving(session, trace, metadata, repository);
                    LocalRepositoryManager lrm = session.getLocalRepositoryManager();
                    LocalMetadataRequest localRequest =
                            new LocalMetadataRequest(metadata, repository, request.getRequestContext());
                    LocalMetadataResult lrmResult = lrm.find(session, localRequest);

                    File metadataFile = lrmResult.getFile();

                    try {
                        Utils.checkOffline(session, offlineController, repository);
                    } catch (RepositoryOfflineException e) {
                        if (metadataFile != null) {
                            metadata = metadata.setFile(metadataFile);
                            result.setMetadata(metadata);
                        } else {
                            String msg = "Cannot access " + repository.getId() + " (" + repository.getUrl()
                                    + ") in offline mode and the metadata " + metadata
                                    + " has not been downloaded from it before";
                            result.setException(new MetadataNotFoundException(metadata, repository, msg, e));
                        }

                        metadataResolved(session, trace, metadata, repository, result.getException());
                        continue;
                    }

                    Long localLastUpdate = null;
                    if (request.isFavorLocalRepository()) {
                        File localFile = getLocalFile(session, metadata);
                        localLastUpdate = localLastUpdates.get(localFile);
                        if (localLastUpdate == null) {
                            localLastUpdate = localFile != null ? localFile.lastModified() : 0;
                            localLastUpdates.put(localFile, localLastUpdate);
                        }
                    }

<<<<<<< HEAD
                List<UpdateCheck<Metadata, MetadataTransferException>> checks = new ArrayList<>();
                Exception exception = null;
                for (RemoteRepository repo : repositories) {
                    UpdateCheck<Metadata, MetadataTransferException> check = new UpdateCheck<>();
                    check.setLocalLastUpdated((localLastUpdate != null) ? localLastUpdate : 0);
                    check.setItem(metadata);

                    // use 'main' installation file for the check (-> use requested repository)
                    File checkFile = new File(
                            session.getLocalRepository().getBasedir(),
                            session.getLocalRepositoryManager()
                                    .getPathForRemoteMetadata(metadata, repository, request.getRequestContext()));
                    check.setFile(checkFile);
                    check.setRepository(repository);
                    check.setAuthoritativeRepository(repo);
                    check.setPolicy(
                            getPolicy(session, repo, metadata.getNature()).getUpdatePolicy());
                    check.setMetadataPolicy(
                            getPolicy(session, repo, metadata.getNature()).getMetadataUpdatePolicy());

                    if (lrmResult.isStale()) {
                        checks.add(check);
                    } else {
                        updateCheckManager.checkMetadata(session, check);
                        if (check.isRequired()) {
=======
                    List<UpdateCheck<Metadata, MetadataTransferException>> checks = new ArrayList<>();
                    Exception exception = null;
                    for (RemoteRepository repo : repositories) {
                        UpdateCheck<Metadata, MetadataTransferException> check = new UpdateCheck<>();
                        check.setLocalLastUpdated((localLastUpdate != null) ? localLastUpdate : 0);
                        check.setItem(metadata);

                        // use 'main' installation file for the check (-> use requested repository)
                        File checkFile = new File(
                                session.getLocalRepository().getBasedir(),
                                session.getLocalRepositoryManager()
                                        .getPathForRemoteMetadata(metadata, repository, request.getRequestContext()));
                        check.setFile(checkFile);
                        check.setRepository(repository);
                        check.setAuthoritativeRepository(repo);
                        check.setPolicy(
                                getPolicy(session, repo, metadata.getNature()).getUpdatePolicy());

                        if (lrmResult.isStale()) {
>>>>>>> 0b919cd9
                            checks.add(check);
                        } else {
                            updateCheckManager.checkMetadata(session, check);
                            if (check.isRequired()) {
                                checks.add(check);
                            } else if (exception == null) {
                                exception = check.getException();
                            }
                        }
                    }

                    if (!checks.isEmpty()) {
                        RepositoryPolicy policy = getPolicy(session, repository, metadata.getNature());

                        // install path may be different from lookup path
                        File installFile = new File(
                                session.getLocalRepository().getBasedir(),
                                session.getLocalRepositoryManager()
                                        .getPathForRemoteMetadata(
                                                metadata, request.getRepository(), request.getRequestContext()));

                        ResolveTask task = new ResolveTask(
                                session, trace, result, installFile, checks, policy.getChecksumPolicy());
                        tasks.add(task);
                    } else {
                        result.setException(exception);
                        if (metadataFile != null) {
                            metadata = metadata.setFile(metadataFile);
                            result.setMetadata(metadata);
                        }
                        metadataResolved(session, trace, metadata, repository, result.getException());
                    }
                }

                if (!tasks.isEmpty() && current == shared) {
                    current.close();
                    current = exclusive;
                    continue;
                }

                if (!tasks.isEmpty()) {
                    int threads = ExecutorUtils.threadCount(session, 4, CONFIG_PROP_THREADS);
                    Executor executor = ExecutorUtils.executor(
                            Math.min(tasks.size(), threads), getClass().getSimpleName() + '-');
                    try {
                        RunnableErrorForwarder errorForwarder = new RunnableErrorForwarder();

                        for (ResolveTask task : tasks) {
                            metadataDownloading(
                                    task.session, task.trace, task.request.getMetadata(), task.request.getRepository());

                            executor.execute(errorForwarder.wrap(task));
                        }

                        errorForwarder.await();

                        for (ResolveTask task : tasks) {
                            /*
                             * NOTE: Touch after registration with local repo to ensure concurrent resolution is not
                             * rejected with "already updated" via session data when actual update to local repo is
                             * still pending.
                             */
                            for (UpdateCheck<Metadata, MetadataTransferException> check : task.checks) {
                                updateCheckManager.touchMetadata(task.session, check.setException(task.exception));
                            }

                            metadataDownloaded(
                                    session,
                                    task.trace,
                                    task.request.getMetadata(),
                                    task.request.getRepository(),
                                    task.metadataFile,
                                    task.exception);

                            task.result.setException(task.exception);
                        }
                    } finally {
                        ExecutorUtils.shutdown(executor);
                    }
                    for (ResolveTask task : tasks) {
                        Metadata metadata = task.request.getMetadata();
                        // re-lookup metadata for resolve
                        LocalMetadataRequest localRequest = new LocalMetadataRequest(
                                metadata, task.request.getRepository(), task.request.getRequestContext());
                        File metadataFile = session.getLocalRepositoryManager()
                                .find(session, localRequest)
                                .getFile();
                        if (metadataFile != null) {
                            metadata = metadata.setFile(metadataFile);
                            task.result.setMetadata(metadata);
                        }
                        if (task.result.getException() == null) {
                            task.result.setUpdated(true);
                        }
                        metadataResolved(
                                session,
                                task.trace,
                                metadata,
                                task.request.getRepository(),
                                task.result.getException());
                    }
                }

                return results;
            }
        } finally {
            current.close();
        }
    }

    private File getLocalFile(RepositorySystemSession session, Metadata metadata) {
        LocalRepositoryManager lrm = session.getLocalRepositoryManager();
        LocalMetadataResult localResult = lrm.find(session, new LocalMetadataRequest(metadata, null, null));
        return localResult.getFile();
    }

    private List<RemoteRepository> getEnabledSourceRepositories(RemoteRepository repository, Metadata.Nature nature) {
        List<RemoteRepository> repositories = new ArrayList<>();

        if (repository.isRepositoryManager()) {
            for (RemoteRepository repo : repository.getMirroredRepositories()) {
                if (isEnabled(repo, nature)) {
                    repositories.add(repo);
                }
            }
        } else if (isEnabled(repository, nature)) {
            repositories.add(repository);
        }

        return repositories;
    }

    private boolean isEnabled(RemoteRepository repository, Metadata.Nature nature) {
        if (!Metadata.Nature.SNAPSHOT.equals(nature)
                && repository.getPolicy(false).isEnabled()) {
            return true;
        }
        return !Metadata.Nature.RELEASE.equals(nature)
                && repository.getPolicy(true).isEnabled();
    }

    private RepositoryPolicy getPolicy(
            RepositorySystemSession session, RemoteRepository repository, Metadata.Nature nature) {
        boolean releases = !Metadata.Nature.SNAPSHOT.equals(nature);
        boolean snapshots = !Metadata.Nature.RELEASE.equals(nature);
        return remoteRepositoryManager.getPolicy(session, repository, releases, snapshots);
    }

    private void metadataResolving(
            RepositorySystemSession session, RequestTrace trace, Metadata metadata, ArtifactRepository repository) {
        RepositoryEvent.Builder event = new RepositoryEvent.Builder(session, EventType.METADATA_RESOLVING);
        event.setTrace(trace);
        event.setMetadata(metadata);
        event.setRepository(repository);

        repositoryEventDispatcher.dispatch(event.build());
    }

    private void metadataResolved(
            RepositorySystemSession session,
            RequestTrace trace,
            Metadata metadata,
            ArtifactRepository repository,
            Exception exception) {
        RepositoryEvent.Builder event = new RepositoryEvent.Builder(session, EventType.METADATA_RESOLVED);
        event.setTrace(trace);
        event.setMetadata(metadata);
        event.setRepository(repository);
        event.setException(exception);
        event.setFile(metadata.getFile());

        repositoryEventDispatcher.dispatch(event.build());
    }

    private void metadataDownloading(
            RepositorySystemSession session, RequestTrace trace, Metadata metadata, ArtifactRepository repository) {
        RepositoryEvent.Builder event = new RepositoryEvent.Builder(session, EventType.METADATA_DOWNLOADING);
        event.setTrace(trace);
        event.setMetadata(metadata);
        event.setRepository(repository);

        repositoryEventDispatcher.dispatch(event.build());
    }

    private void metadataDownloaded(
            RepositorySystemSession session,
            RequestTrace trace,
            Metadata metadata,
            ArtifactRepository repository,
            File file,
            Exception exception) {
        RepositoryEvent.Builder event = new RepositoryEvent.Builder(session, EventType.METADATA_DOWNLOADED);
        event.setTrace(trace);
        event.setMetadata(metadata);
        event.setRepository(repository);
        event.setException(exception);
        event.setFile(file);

        repositoryEventDispatcher.dispatch(event.build());
    }

    class ResolveTask implements Runnable {
        final RepositorySystemSession session;

        final RequestTrace trace;

        final MetadataResult result;

        final MetadataRequest request;

        final File metadataFile;

        final String policy;

        final List<UpdateCheck<Metadata, MetadataTransferException>> checks;

        volatile MetadataTransferException exception;

        ResolveTask(
                RepositorySystemSession session,
                RequestTrace trace,
                MetadataResult result,
                File metadataFile,
                List<UpdateCheck<Metadata, MetadataTransferException>> checks,
                String policy) {
            this.session = session;
            this.trace = trace;
            this.result = result;
            this.request = result.getRequest();
            this.metadataFile = metadataFile;
            this.policy = policy;
            this.checks = checks;
        }

        public void run() {
            Metadata metadata = request.getMetadata();
            RemoteRepository requestRepository = request.getRepository();

            try {
                List<RemoteRepository> repositories = new ArrayList<>();
                for (UpdateCheck<Metadata, MetadataTransferException> check : checks) {
                    repositories.add(check.getAuthoritativeRepository());
                }

                MetadataDownload download = new MetadataDownload();
                download.setMetadata(metadata);
                download.setRequestContext(request.getRequestContext());
                download.setFile(metadataFile);
                download.setChecksumPolicy(policy);
                download.setRepositories(repositories);
                download.setListener(SafeTransferListener.wrap(session));
                download.setTrace(trace);

                try (RepositoryConnector connector =
                        repositoryConnectorProvider.newRepositoryConnector(session, requestRepository)) {
                    connector.get(null, Collections.singletonList(download));
                }

                exception = download.getException();

                if (exception == null) {

                    List<String> contexts = Collections.singletonList(request.getRequestContext());
                    LocalMetadataRegistration registration =
                            new LocalMetadataRegistration(metadata, requestRepository, contexts);

                    session.getLocalRepositoryManager().add(session, registration);
                } else if (request.isDeleteLocalCopyIfMissing() && exception instanceof MetadataNotFoundException) {
                    download.getFile().delete();
                }
            } catch (NoRepositoryConnectorException e) {
                exception = new MetadataTransferException(metadata, requestRepository, e);
            }
        }
    }
}<|MERGE_RESOLUTION|>--- conflicted
+++ resolved
@@ -279,33 +279,6 @@
                         }
                     }
 
-<<<<<<< HEAD
-                List<UpdateCheck<Metadata, MetadataTransferException>> checks = new ArrayList<>();
-                Exception exception = null;
-                for (RemoteRepository repo : repositories) {
-                    UpdateCheck<Metadata, MetadataTransferException> check = new UpdateCheck<>();
-                    check.setLocalLastUpdated((localLastUpdate != null) ? localLastUpdate : 0);
-                    check.setItem(metadata);
-
-                    // use 'main' installation file for the check (-> use requested repository)
-                    File checkFile = new File(
-                            session.getLocalRepository().getBasedir(),
-                            session.getLocalRepositoryManager()
-                                    .getPathForRemoteMetadata(metadata, repository, request.getRequestContext()));
-                    check.setFile(checkFile);
-                    check.setRepository(repository);
-                    check.setAuthoritativeRepository(repo);
-                    check.setPolicy(
-                            getPolicy(session, repo, metadata.getNature()).getUpdatePolicy());
-                    check.setMetadataPolicy(
-                            getPolicy(session, repo, metadata.getNature()).getMetadataUpdatePolicy());
-
-                    if (lrmResult.isStale()) {
-                        checks.add(check);
-                    } else {
-                        updateCheckManager.checkMetadata(session, check);
-                        if (check.isRequired()) {
-=======
                     List<UpdateCheck<Metadata, MetadataTransferException>> checks = new ArrayList<>();
                     Exception exception = null;
                     for (RemoteRepository repo : repositories) {
@@ -323,9 +296,10 @@
                         check.setAuthoritativeRepository(repo);
                         check.setPolicy(
                                 getPolicy(session, repo, metadata.getNature()).getUpdatePolicy());
+                        check.setMetadataPolicy(
+                                getPolicy(session, repo, metadata.getNature()).getMetadataUpdatePolicy());
 
                         if (lrmResult.isStale()) {
->>>>>>> 0b919cd9
                             checks.add(check);
                         } else {
                             updateCheckManager.checkMetadata(session, check);
