--- conflicted
+++ resolved
@@ -53,11 +53,6 @@
         <groupId>com.github.siom79.japicmp</groupId>
         <artifactId>japicmp-maven-plugin</artifactId>
       </plugin>
-<<<<<<< HEAD
-      <plugin>
-        <groupId>biz.aQute.bnd</groupId>
-        <artifactId>bnd-maven-plugin</artifactId>
-      </plugin>
       <plugin>
         <groupId>org.apache.maven.plugins</groupId>
         <artifactId>maven-compiler-plugin</artifactId>
@@ -84,17 +79,6 @@
           </execution>
         </executions>
       </plugin>
-      <plugin>
-        <groupId>org.apache.maven.plugins</groupId>
-        <artifactId>maven-jar-plugin</artifactId>
-        <configuration>
-          <archive>
-            <manifestFile>${project.build.outputDirectory}/META-INF/MANIFEST.MF</manifestFile>
-          </archive>
-        </configuration>
-      </plugin>
-=======
->>>>>>> 353ce1f0
     </plugins>
   </build>
 </project>