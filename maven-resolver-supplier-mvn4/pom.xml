<?xml version="1.0" encoding="UTF-8"?>
<!--
  Licensed to the Apache Software Foundation (ASF) under one
  or more contributor license agreements.  See the NOTICE file
  distributed with this work for additional information
  regarding copyright ownership.  The ASF licenses this file
  to you under the Apache License, Version 2.0 (the
  "License"); you may not use this file except in compliance
  with the License.  You may obtain a copy of the License at

  http://www.apache.org/licenses/LICENSE-2.0

  Unless required by applicable law or agreed to in writing,
  software distributed under the License is distributed on an
  "AS IS" BASIS, WITHOUT WARRANTIES OR CONDITIONS OF ANY
  KIND, either express or implied.  See the License for the
  specific language governing permissions and limitations
  under the License.
-->
<project xmlns="http://maven.apache.org/POM/4.0.0" xmlns:xsi="http://www.w3.org/2001/XMLSchema-instance" xsi:schemaLocation="http://maven.apache.org/POM/4.0.0 http://maven.apache.org/xsd/maven-4.0.0.xsd">
  <modelVersion>4.0.0</modelVersion>

  <parent>
    <groupId>org.apache.maven.resolver</groupId>
    <artifactId>maven-resolver</artifactId>
    <version>2.0.0-SNAPSHOT</version>
  </parent>

  <artifactId>maven-resolver-supplier-mvn4</artifactId>

  <name>Maven Artifact Resolver Instance Supplier Maven4</name>
  <description>A helper module to provide RepositorySystem instances.</description>

  <properties>
    <javaVersion>17</javaVersion>

    <Automatic-Module-Name>org.apache.maven.resolver.supplier</Automatic-Module-Name>
    <Bundle-SymbolicName>${Automatic-Module-Name}</Bundle-SymbolicName>
  </properties>

  <dependencies>
    <dependency>
      <groupId>org.apache.maven.resolver</groupId>
      <artifactId>maven-resolver-api</artifactId>
    </dependency>
    <dependency>
      <groupId>org.apache.maven.resolver</groupId>
      <artifactId>maven-resolver-util</artifactId>
    </dependency>
    <dependency>
      <groupId>org.apache.maven.resolver</groupId>
      <artifactId>maven-resolver-spi</artifactId>
    </dependency>
    <dependency>
      <groupId>org.apache.maven.resolver</groupId>
      <artifactId>maven-resolver-named-locks</artifactId>
    </dependency>
    <dependency>
      <groupId>org.apache.maven.resolver</groupId>
      <artifactId>maven-resolver-impl</artifactId>
    </dependency>
    <dependency>
      <groupId>org.apache.maven.resolver</groupId>
      <artifactId>maven-resolver-connector-basic</artifactId>
    </dependency>
    <dependency>
      <groupId>org.apache.maven.resolver</groupId>
      <artifactId>maven-resolver-transport-file</artifactId>
    </dependency>
    <dependency>
      <groupId>org.apache.maven.resolver</groupId>
      <artifactId>maven-resolver-transport-apache</artifactId>
    </dependency>

    <dependency>
      <groupId>org.apache.maven</groupId>
      <artifactId>maven-resolver-provider</artifactId>
      <version>${maven4Version}</version>
      <exclusions>
        <exclusion>
          <groupId>javax.inject</groupId>
          <artifactId>javax.inject</artifactId>
        </exclusion>
        <exclusion>
          <groupId>org.eclipse.sisu</groupId>
          <artifactId>org.eclipse.sisu.inject</artifactId>
        </exclusion>
        <exclusion>
          <groupId>com.google.inject</groupId>
          <artifactId>guice</artifactId>
        </exclusion>
        <exclusion>
          <groupId>org.ow2.asm</groupId>
          <artifactId>asm</artifactId>
        </exclusion>
      </exclusions>
    </dependency>
    <dependency>
      <groupId>org.apache.maven</groupId>
      <artifactId>maven-model-builder</artifactId>
      <version>${maven4Version}</version>
      <exclusions>
        <exclusion>
          <groupId>javax.inject</groupId>
          <artifactId>javax.inject</artifactId>
        </exclusion>
        <exclusion>
          <groupId>jakarta.inject</groupId>
          <artifactId>jakarta.inject-api</artifactId>
        </exclusion>
        <exclusion>
          <groupId>org.eclipse.sisu</groupId>
          <artifactId>org.eclipse.sisu.inject</artifactId>
        </exclusion>
        <exclusion>
          <groupId>org.eclipse.sisu</groupId>
          <artifactId>org.eclipse.sisu.plexus</artifactId>
        </exclusion>
      </exclusions>
    </dependency>

    <dependency>
      <groupId>org.slf4j</groupId>
      <artifactId>slf4j-api</artifactId>
    </dependency>

    <dependency>
      <groupId>org.slf4j</groupId>
      <artifactId>slf4j-simple</artifactId>
      <scope>test</scope>
    </dependency>
    <dependency>
      <groupId>org.junit.jupiter</groupId>
      <artifactId>junit-jupiter-api</artifactId>
      <scope>test</scope>
    </dependency>
  </dependencies>

<<<<<<< HEAD
  <build>
    <plugins>
      <plugin>
        <groupId>biz.aQute.bnd</groupId>
        <artifactId>bnd-maven-plugin</artifactId>
      </plugin>
      <plugin>
        <groupId>org.apache.maven.plugins</groupId>
        <artifactId>maven-jar-plugin</artifactId>
        <configuration>
          <archive>
            <manifestFile>${project.build.outputDirectory}/META-INF/MANIFEST.MF</manifestFile>
            <manifestEntries>
              <Automatic-Module-Name>${Automatic-Module-Name}</Automatic-Module-Name>
            </manifestEntries>
          </archive>
        </configuration>
      </plugin>
    </plugins>
  </build>
=======
>>>>>>> 353ce1f0
</project><|MERGE_RESOLUTION|>--- conflicted
+++ resolved
@@ -136,19 +136,13 @@
     </dependency>
   </dependencies>
 
-<<<<<<< HEAD
   <build>
     <plugins>
-      <plugin>
-        <groupId>biz.aQute.bnd</groupId>
-        <artifactId>bnd-maven-plugin</artifactId>
-      </plugin>
       <plugin>
         <groupId>org.apache.maven.plugins</groupId>
         <artifactId>maven-jar-plugin</artifactId>
         <configuration>
           <archive>
-            <manifestFile>${project.build.outputDirectory}/META-INF/MANIFEST.MF</manifestFile>
             <manifestEntries>
               <Automatic-Module-Name>${Automatic-Module-Name}</Automatic-Module-Name>
             </manifestEntries>
@@ -157,6 +151,4 @@
       </plugin>
     </plugins>
   </build>
-=======
->>>>>>> 353ce1f0
 </project>