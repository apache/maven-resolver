/*
 * Licensed to the Apache Software Foundation (ASF) under one
 * or more contributor license agreements.  See the NOTICE file
 * distributed with this work for additional information
 * regarding copyright ownership.  The ASF licenses this file
 * to you under the Apache License, Version 2.0 (the
 * "License"); you may not use this file except in compliance
 * with the License.  You may obtain a copy of the License at
 *
 *   http://www.apache.org/licenses/LICENSE-2.0
 *
 * Unless required by applicable law or agreed to in writing,
 * software distributed under the License is distributed on an
 * "AS IS" BASIS, WITHOUT WARRANTIES OR CONDITIONS OF ANY
 * KIND, either express or implied.  See the License for the
 * specific language governing permissions and limitations
 * under the License.
 */
package org.eclipse.aether.util.graph.manager;

import java.util.ArrayList;
import java.util.Collection;
import java.util.HashMap;
import java.util.LinkedHashSet;
import java.util.Objects;

import org.eclipse.aether.artifact.Artifact;
import org.eclipse.aether.collection.DependencyCollectionContext;
import org.eclipse.aether.collection.DependencyManagement;
import org.eclipse.aether.collection.DependencyManager;
import org.eclipse.aether.graph.Dependency;
import org.eclipse.aether.graph.Exclusion;
import org.eclipse.aether.scope.ScopeManager;
import org.eclipse.aether.scope.SystemDependencyScope;

import static java.util.Objects.requireNonNull;

/**
 * A dependency manager support class for Maven-specific dependency graph management.
 *
 * <h2>Overview</h2>
 * <p>
 * This implementation works in conjunction with Maven ModelBuilder to handle dependency
 * management across the dependency graph. While ModelBuilder manages dependencies within
 * a single POM context (inheritance, imports), this class applies lineage-based modifications
 * based on previously recorded dependency management rules sourced from ancestors while
 * building the dependency graph. Root-sourced management rules are special, in that they are
 * always applied, while rules collected during traversal are carefully applied to proper
 * descendants only, to not override work done by ModelBuilder already.
 * </p>
 *
 * <h2>Managed Properties</h2>
 * <ul>
 * <li><strong>Version &amp; Scope:</strong> Handled by ModelBuilder for own dependency management
 *     (think "effective POM"). This implementation ensures these are not applied to the same
 *     node that provided the rules, to not override ModelBuilder's work.</li>
 * <li><strong>Optional:</strong> Not handled by ModelBuilder; managed here.</li>
 * <li><strong>System Paths:</strong> Aligned across the entire graph, ensuring the same
 *     system path is used by the same dependency.</li>
 * <li><strong>Exclusions:</strong> Always applied as additional information (not effective
 *     or applied in the same POM).</li>
 * </ul>
 *
 * <h2>Depth-Based Rule Application</h2>
 * <p>
 * This implementation achieves proper rule application by tracking "depth" for each collected
 * rule and ignoring rules coming from the same depth as the processed dependency node.
 * </p>
 * <ul>
 * <li><strong>Depth 0:</strong> Factory instance created during session initialization and
 *     parameterized. Collection begins with "derive" operation using root context.</li>
 * <li><strong>Depth 1:</strong> Special case for "version", "scope" and "optional" properties.
 *     At this level, "apply onto itself" ensures root-defined rules are applied to first-level
 *     siblings (which, if managed by ModelBuilder, will be the same, making this a no-op).</li>
 * <li><strong>Depth > 1:</strong> "Apply onto itself" is not in effect; only "apply below" is used.</li>
 * </ul>
 *
 * <h2>Rule Precedence</h2>
 * <p>
 * Rules are keyed by dependency management entry coordinates (GACE: Group, Artifact, Classifier,
 * Extension - see {@link Key}) and are recorded only if a rule for the same key did not exist
 * previously. This implements the "nearer (to root) management wins" rule, while root management
 * overrides all.
 * </p>
 *
 * <h2>Managed Bits and Graph Transformations</h2>
 * <p>
 * When a {@link org.eclipse.aether.graph.DependencyNode} becomes "managed" by any property
 * provided from this manager, {@link org.eclipse.aether.graph.DependencyNode#isManagedSubject(DependencyManagementSubject)}
 * and {@link org.eclipse.aether.graph.DependencyNode#isManagedSubjectEnforced(DependencyManagementSubject)}
 * will carry this information for the given property. Later graph transformations will abstain
 * from modifying these properties of marked enforced nodes (assuming the node already has the property
 * set to what it should have). Sometimes this is unwanted, especially for properties that need
 * to be inherited in the graph (values derived from parent-child context of the actual node,
 * like "scope" or "optional").
 * </p>
 *
 * <h2>Implementation Notes</h2>
 * <ul>
 * <li>This class maintains a "path" (list of parent managers) and "depth".</li>
 * <li>The field {@code managedLocalPaths} is <em>intentionally left out of hash/equals</em>.</li>
 * <li>Each dependency "derives" an instance with its own context to process second-level
 *     dependencies and so on.</li>
 * </ul>
 *
 * @since 2.0.0
 */
public abstract class AbstractDependencyManager implements DependencyManager {
    /** The path of parent managers from root to current level. */
    protected final ArrayList<AbstractDependencyManager> path;

    /** The current depth in the dependency graph (0 = factory, 1 = root, 2+ = descendants). */
    protected final int depth;

    /** Maximum depth for rule derivation (exclusive). */
    protected final int deriveUntil;

    /** Minimum depth for rule application (inclusive). */
    protected final int applyFrom;

    /** Managed version rules keyed by dependency coordinates. */
    protected final MMap<Key, String> managedVersions;

    /** Managed scope rules keyed by dependency coordinates. */
    protected final MMap<Key, String> managedScopes;

    /** Managed optional flags keyed by dependency coordinates. */
    protected final MMap<Key, Boolean> managedOptionals;

    /** Managed local paths for system dependencies (intentionally excluded from equals/hashCode). */
    protected final MMap<Key, String> managedLocalPaths;

    /** Managed exclusions keyed by dependency coordinates. */
    protected final MMap<Key, Holder<Collection<Exclusion>>> managedExclusions;

    /** System dependency scope handler, may be null if no system scope is defined. */
    protected final SystemDependencyScope systemDependencyScope;

    /** Pre-computed hash code (excludes managedLocalPaths). */
    private final int hashCode;

    /**
     * Creates a new dependency manager with the specified derivation and application parameters.
     *
     * @param deriveUntil the maximum depth for rule derivation (exclusive), must be >= 0
     * @param applyFrom the minimum depth for rule application (inclusive), must be >= 0
     * @param scopeManager the scope manager for handling system dependencies, may be null
     * @throws IllegalArgumentException if deriveUntil or applyFrom are negative
     */
    protected AbstractDependencyManager(int deriveUntil, int applyFrom, ScopeManager scopeManager) {
        this(
                new ArrayList<>(),
                0,
                deriveUntil,
                applyFrom,
                null,
                null,
                null,
                null,
                null,
                scopeManager != null
                        ? scopeManager.getSystemDependencyScope().orElse(null)
                        : SystemDependencyScope.LEGACY);
    }

    @SuppressWarnings("checkstyle:ParameterNumber")
    protected AbstractDependencyManager(
            ArrayList<AbstractDependencyManager> path,
            int depth,
            int deriveUntil,
            int applyFrom,
            MMap<Key, String> managedVersions,
            MMap<Key, String> managedScopes,
            MMap<Key, Boolean> managedOptionals,
            MMap<Key, String> managedLocalPaths,
            MMap<Key, Holder<Collection<Exclusion>>> managedExclusions,
            SystemDependencyScope systemDependencyScope) {
        this.path = path;
        this.depth = depth;
        this.deriveUntil = deriveUntil;
        this.applyFrom = applyFrom;
        this.managedVersions = managedVersions;
        this.managedScopes = managedScopes;
        this.managedOptionals = managedOptionals;
        this.managedLocalPaths = managedLocalPaths;
        this.managedExclusions = managedExclusions;
        // nullable: if using scope manager, but there is no system scope defined
        this.systemDependencyScope = systemDependencyScope;

        // exclude managedLocalPaths
        this.hashCode = Objects.hash(path, depth, managedVersions, managedScopes, managedOptionals, managedExclusions);
    }

    protected abstract DependencyManager newInstance(
            MMap<Key, String> managedVersions,
            MMap<Key, String> managedScopes,
            MMap<Key, Boolean> managedOptionals,
            MMap<Key, String> managedLocalPaths,
            MMap<Key, Holder<Collection<Exclusion>>> managedExclusions);

    private boolean containsManagedVersion(Key key, MMap<Key, String> managedVersions) {
        for (AbstractDependencyManager ancestor : path) {
            if (ancestor.managedVersions != null && ancestor.managedVersions.containsKey(key)) {
                return true;
            }
        }
        return managedVersions != null && managedVersions.containsKey(key);
    }

    private AbstractDependencyManager getManagedVersion(Key key) {
        for (AbstractDependencyManager ancestor : path) {
            if (ancestor.managedVersions != null && ancestor.managedVersions.containsKey(key)) {
                return ancestor;
            }
        }
        if (depth == 1 && managedVersions != null && managedVersions.containsKey(key)) {
            return this;
        }
        return null;
    }

    private boolean containsManagedScope(Key key, MMap<Key, String> managedScopes) {
        for (AbstractDependencyManager ancestor : path) {
            if (ancestor.managedScopes != null && ancestor.managedScopes.containsKey(key)) {
                return true;
            }
        }
        return managedScopes != null && managedScopes.containsKey(key);
    }

    private AbstractDependencyManager getManagedScope(Key key) {
        for (AbstractDependencyManager ancestor : path) {
            if (ancestor.managedScopes != null && ancestor.managedScopes.containsKey(key)) {
                return ancestor;
            }
        }
        if (depth == 1 && managedScopes != null && managedScopes.containsKey(key)) {
            return this;
        }
        return null;
    }

    private boolean containsManagedOptional(Key key, MMap<Key, Boolean> managedOptionals) {
        for (AbstractDependencyManager ancestor : path) {
            if (ancestor.managedOptionals != null && ancestor.managedOptionals.containsKey(key)) {
                return true;
            }
        }
        return managedOptionals != null && managedOptionals.containsKey(key);
    }

    private AbstractDependencyManager getManagedOptional(Key key) {
        for (AbstractDependencyManager ancestor : path) {
            if (ancestor.managedOptionals != null && ancestor.managedOptionals.containsKey(key)) {
                return ancestor;
            }
        }
        if (depth == 1 && managedOptionals != null && managedOptionals.containsKey(key)) {
            return this;
        }
        return null;
    }

    private boolean containsManagedLocalPath(Key key, MMap<Key, String> managedLocalPaths) {
        for (AbstractDependencyManager ancestor : path) {
            if (ancestor.managedLocalPaths != null && ancestor.managedLocalPaths.containsKey(key)) {
                return true;
            }
        }
        return managedLocalPaths != null && managedLocalPaths.containsKey(key);
    }

    /**
     * Gets the managed local path for system dependencies.
     * Note: Local paths don't follow the depth=1 special rule like versions/scopes.
     *
     * @param key the dependency key
     * @return the managed local path, or null if not managed
     */
    private AbstractDependencyManager getManagedLocalPath(Key key) {
        for (AbstractDependencyManager ancestor : path) {
            if (ancestor.managedLocalPaths != null && ancestor.managedLocalPaths.containsKey(key)) {
                return ancestor;
            }
        }
        if (managedLocalPaths != null && managedLocalPaths.containsKey(key)) {
            return this;
        }
        return null;
    }

    /**
     * Merges exclusions from all levels in the dependency path.
     * Unlike other managed properties, exclusions are accumulated additively
     * from root to current level throughout the entire dependency path.
     *
     * @param key the dependency key
     * @return merged collection of exclusions, or null if none exist
     */
    private Collection<Exclusion> getManagedExclusions(Key key) {
        ArrayList<Exclusion> result = new ArrayList<>();
        for (AbstractDependencyManager ancestor : path) {
            if (ancestor.managedExclusions != null && ancestor.managedExclusions.containsKey(key)) {
                result.addAll(ancestor.managedExclusions.get(key).value);
            }
        }
        if (managedExclusions != null && managedExclusions.containsKey(key)) {
            result.addAll(managedExclusions.get(key).value);
        }
        return result.isEmpty() ? null : result;
    }

    @Override
    public DependencyManager deriveChildManager(DependencyCollectionContext context) {
        requireNonNull(context, "context cannot be null");
        if (!isDerived()) {
            return this;
        }

        MMap<Key, String> managedVersions = null;
        MMap<Key, String> managedScopes = null;
        MMap<Key, Boolean> managedOptionals = null;
        MMap<Key, String> managedLocalPaths = null;
        MMap<Key, Holder<Collection<Exclusion>>> managedExclusions = null;

        for (Dependency managedDependency : context.getManagedDependencies()) {
            Artifact artifact = managedDependency.getArtifact();
            Key key = new Key(artifact);

            String version = artifact.getVersion();
            if (!version.isEmpty() && !containsManagedVersion(key, managedVersions)) {
                if (managedVersions == null) {
                    managedVersions = MMap.emptyNotDone();
                }
                managedVersions.put(key, version);
            }

<<<<<<< HEAD
            String scope = managedDependency.getScope();
            if (!scope.isEmpty() && !containsManagedScope(key)) {
                if (managedScopes == null) {
                    managedScopes = MMap.emptyNotDone();
=======
            if (isInheritedDerived()) {
                String scope = managedDependency.getScope();
                if (!scope.isEmpty() && !containsManagedScope(key, managedScopes)) {
                    if (managedScopes == null) {
                        managedScopes = MMap.emptyNotDone();
                    }
                    managedScopes.put(key, scope);
>>>>>>> ae71ab1d
                }
                managedScopes.put(key, scope);
            }

<<<<<<< HEAD
            Boolean optional = managedDependency.getOptional();
            if (optional != null && !containsManagedOptional(key)) {
                if (managedOptionals == null) {
                    managedOptionals = MMap.emptyNotDone();
=======
                Boolean optional = managedDependency.getOptional();
                if (optional != null && !containsManagedOptional(key, managedOptionals)) {
                    if (managedOptionals == null) {
                        managedOptionals = MMap.emptyNotDone();
                    }
                    managedOptionals.put(key, optional);
>>>>>>> ae71ab1d
                }
                managedOptionals.put(key, optional);
            }

            String localPath = systemDependencyScope == null
                    ? null
                    : systemDependencyScope.getSystemPath(managedDependency.getArtifact());
            if (localPath != null && !containsManagedLocalPath(key, managedLocalPaths)) {
                if (managedLocalPaths == null) {
                    managedLocalPaths = MMap.emptyNotDone();
                }
                managedLocalPaths.put(key, localPath);
            }

            Collection<Exclusion> exclusions = managedDependency.getExclusions();
            if (!exclusions.isEmpty()) {
                if (managedExclusions == null) {
                    managedExclusions = MMap.emptyNotDone();
                }
                Holder<Collection<Exclusion>> managed = managedExclusions.get(key);
                if (managed != null) {
                    ArrayList<Exclusion> ex = new ArrayList<>(managed.getValue());
                    ex.addAll(exclusions);
                    managed = new Holder<>(ex);
                    managedExclusions.put(key, managed);
                } else {
                    managedExclusions.put(key, new Holder<>(exclusions));
                }
            }
        }

        return newInstance(
                managedVersions != null ? managedVersions.done() : null,
                managedScopes != null ? managedScopes.done() : null,
                managedOptionals != null ? managedOptionals.done() : null,
                managedLocalPaths != null ? managedLocalPaths.done() : null,
                managedExclusions != null ? managedExclusions.done() : null);
    }

    @Override
    public DependencyManagement manageDependency(Dependency dependency) {
        requireNonNull(dependency, "dependency cannot be null");
        DependencyManagement management = null;
        Key key = new Key(dependency.getArtifact());

        if (isApplied()) {
            AbstractDependencyManager versionOwner = getManagedVersion(key);
            // is managed locally by model builder
            // apply only rules coming from "higher" levels
            if (versionOwner != null) {
                management = new DependencyManagement();
                management.setVersion(versionOwner.managedVersions.get(key), versionOwner.path.isEmpty());
            }

            AbstractDependencyManager scopeOwner = getManagedScope(key);
            // is managed locally by model builder
            // apply only rules coming from "higher" levels
            if (scopeOwner != null) {
                if (management == null) {
                    management = new DependencyManagement();
                }
                String managedScope = scopeOwner.managedScopes.get(key);
                management.setScope(managedScope, scopeOwner.path.isEmpty());

                if (systemDependencyScope != null
                        && !systemDependencyScope.is(managedScope)
                        && systemDependencyScope.getSystemPath(dependency.getArtifact()) != null) {
                    HashMap<String, String> properties =
                            new HashMap<>(dependency.getArtifact().getProperties());
                    systemDependencyScope.setSystemPath(properties, null);
                    management.setProperties(properties, false);
                }
            }

            // system scope paths always applied to have them aligned
            // (same artifact == same path) in whole graph
            if (systemDependencyScope != null
                    && (scopeOwner != null && systemDependencyScope.is(scopeOwner.managedScopes.get(key))
                            || (scopeOwner == null && systemDependencyScope.is(dependency.getScope())))) {
                AbstractDependencyManager localPathOwner = getManagedLocalPath(key);
                if (localPathOwner != null) {
                    if (management == null) {
                        management = new DependencyManagement();
                    }
                    HashMap<String, String> properties =
                            new HashMap<>(dependency.getArtifact().getProperties());
                    systemDependencyScope.setSystemPath(properties, localPathOwner.managedLocalPaths.get(key));
                    management.setProperties(properties, false);
                }
            }

            // optional is not managed by model builder
            // apply only rules coming from "higher" levels
            AbstractDependencyManager optionalOwner = getManagedOptional(key);
            if (optionalOwner != null) {
                if (management == null) {
                    management = new DependencyManagement();
                }
                management.setOptional(optionalOwner.managedOptionals.get(key), optionalOwner.path.isEmpty());
            }
        }

        // exclusions affect only downstream
        // this will not "exclude" own dependency,
        // is just added as additional information
        // ModelBuilder does not merge exclusions (only applies if dependency does not have exclusion)
        // so we merge it here even from same level
        Collection<Exclusion> exclusions = getManagedExclusions(key);
        if (exclusions != null) {
            if (management == null) {
                management = new DependencyManagement();
            }
            Collection<Exclusion> result = new LinkedHashSet<>(dependency.getExclusions());
            result.addAll(exclusions);
            management.setExclusions(result, false);
        }

        return management;
    }

    /**
     * Returns {@code true} if current context should be factored in (collected/derived).
     */
    protected boolean isDerived() {
        return depth < deriveUntil;
    }

    /**
     * Returns {@code true} if current dependency should be managed according to so far collected/derived rules.
     */
    protected boolean isApplied() {
        return depth >= applyFrom;
    }

    @Override
    public boolean equals(Object obj) {
        if (this == obj) {
            return true;
        } else if (null == obj || !getClass().equals(obj.getClass())) {
            return false;
        }

        AbstractDependencyManager that = (AbstractDependencyManager) obj;
        // exclude managedLocalPaths
        return Objects.equals(path, that.path)
                && depth == that.depth
                && Objects.equals(managedVersions, that.managedVersions)
                && Objects.equals(managedScopes, that.managedScopes)
                && Objects.equals(managedOptionals, that.managedOptionals)
                && Objects.equals(managedExclusions, that.managedExclusions);
    }

    @Override
    public int hashCode() {
        return hashCode;
    }

    /**
     * Key class for dependency management rules based on GACE coordinates.
     * GACE = Group, Artifact, Classifier, Extension (excludes version for management purposes).
     */
    protected static class Key {
        private final Artifact artifact;
        private final int hashCode;

        /**
         * Creates a new key from the given artifact's GACE coordinates.
         *
         * @param artifact the artifact to create a key for
         */
        Key(Artifact artifact) {
            this.artifact = artifact;
            this.hashCode = Objects.hash(
                    artifact.getArtifactId(), artifact.getGroupId(), artifact.getExtension(), artifact.getClassifier());
        }

        @Override
        public boolean equals(Object obj) {
            if (obj == this) {
                return true;
            } else if (!(obj instanceof Key)) {
                return false;
            }
            Key that = (Key) obj;
            return artifact.getArtifactId().equals(that.artifact.getArtifactId())
                    && artifact.getGroupId().equals(that.artifact.getGroupId())
                    && artifact.getExtension().equals(that.artifact.getExtension())
                    && artifact.getClassifier().equals(that.artifact.getClassifier());
        }

        @Override
        public int hashCode() {
            return hashCode;
        }

        @Override
        public String toString() {
            return String.valueOf(artifact);
        }
    }

    /**
     * Wrapper class for collection to memoize hash code.
     *
     * @param <T> the collection type
     */
    protected static class Holder<T> {
        private final T value;
        private final int hashCode;

        Holder(T value) {
            this.value = requireNonNull(value);
            this.hashCode = Objects.hash(value);
        }

        public T getValue() {
            return value;
        }

        @Override
        public boolean equals(Object o) {
            if (!(o instanceof Holder)) {
                return false;
            }
            Holder<?> holder = (Holder<?>) o;
            return Objects.equals(value, holder.value);
        }

        @Override
        public int hashCode() {
            return hashCode;
        }
    }
}<|MERGE_RESOLUTION|>--- conflicted
+++ resolved
@@ -86,8 +86,8 @@
  * <h2>Managed Bits and Graph Transformations</h2>
  * <p>
  * When a {@link org.eclipse.aether.graph.DependencyNode} becomes "managed" by any property
- * provided from this manager, {@link org.eclipse.aether.graph.DependencyNode#isManagedSubject(DependencyManagementSubject)}
- * and {@link org.eclipse.aether.graph.DependencyNode#isManagedSubjectEnforced(DependencyManagementSubject)}
+ * provided from this manager, {@link org.eclipse.aether.graph.DependencyNode#isManagedSubject(DependencyManagement.Subject)}
+ * and {@link org.eclipse.aether.graph.DependencyNode#isManagedSubjectEnforced(DependencyManagement.Subject)}
  * will carry this information for the given property. Later graph transformations will abstain
  * from modifying these properties of marked enforced nodes (assuming the node already has the property
  * set to what it should have). Sometimes this is unwanted, especially for properties that need
@@ -335,37 +335,18 @@
                 managedVersions.put(key, version);
             }
 
-<<<<<<< HEAD
             String scope = managedDependency.getScope();
-            if (!scope.isEmpty() && !containsManagedScope(key)) {
+            if (!scope.isEmpty() && !containsManagedScope(key, managedScopes)) {
                 if (managedScopes == null) {
                     managedScopes = MMap.emptyNotDone();
-=======
-            if (isInheritedDerived()) {
-                String scope = managedDependency.getScope();
-                if (!scope.isEmpty() && !containsManagedScope(key, managedScopes)) {
-                    if (managedScopes == null) {
-                        managedScopes = MMap.emptyNotDone();
-                    }
-                    managedScopes.put(key, scope);
->>>>>>> ae71ab1d
                 }
                 managedScopes.put(key, scope);
             }
 
-<<<<<<< HEAD
             Boolean optional = managedDependency.getOptional();
-            if (optional != null && !containsManagedOptional(key)) {
+            if (optional != null && !containsManagedOptional(key, managedOptionals)) {
                 if (managedOptionals == null) {
                     managedOptionals = MMap.emptyNotDone();
-=======
-                Boolean optional = managedDependency.getOptional();
-                if (optional != null && !containsManagedOptional(key, managedOptionals)) {
-                    if (managedOptionals == null) {
-                        managedOptionals = MMap.emptyNotDone();
-                    }
-                    managedOptionals.put(key, optional);
->>>>>>> ae71ab1d
                 }
                 managedOptionals.put(key, optional);
             }
