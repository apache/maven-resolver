/*
 * Licensed to the Apache Software Foundation (ASF) under one
 * or more contributor license agreements.  See the NOTICE file
 * distributed with this work for additional information
 * regarding copyright ownership.  The ASF licenses this file
 * to you under the Apache License, Version 2.0 (the
 * "License"); you may not use this file except in compliance
 * with the License.  You may obtain a copy of the License at
 *
 *   http://www.apache.org/licenses/LICENSE-2.0
 *
 * Unless required by applicable law or agreed to in writing,
 * software distributed under the License is distributed on an
 * "AS IS" BASIS, WITHOUT WARRANTIES OR CONDITIONS OF ANY
 * KIND, either express or implied.  See the License for the
 * specific language governing permissions and limitations
 * under the License.
 */
package org.eclipse.aether.transport.http;

import java.io.File;
import java.io.IOException;
import java.io.InputStream;
import java.io.InterruptedIOException;
import java.io.OutputStream;
import java.io.UncheckedIOException;
import java.net.URI;
import java.net.URISyntaxException;
import java.nio.charset.Charset;
import java.nio.file.Files;
import java.nio.file.StandardCopyOption;
import java.util.Collections;
import java.util.Date;
import java.util.List;
import java.util.Map;
import java.util.regex.Matcher;
import java.util.regex.Pattern;

import org.apache.http.Header;
import org.apache.http.HttpEntity;
import org.apache.http.HttpEntityEnclosingRequest;
import org.apache.http.HttpHeaders;
import org.apache.http.HttpHost;
import org.apache.http.HttpStatus;
import org.apache.http.auth.AuthSchemeProvider;
import org.apache.http.auth.AuthScope;
import org.apache.http.client.CredentialsProvider;
import org.apache.http.client.HttpResponseException;
import org.apache.http.client.config.AuthSchemes;
import org.apache.http.client.config.RequestConfig;
import org.apache.http.client.methods.CloseableHttpResponse;
import org.apache.http.client.methods.HttpGet;
import org.apache.http.client.methods.HttpHead;
import org.apache.http.client.methods.HttpOptions;
import org.apache.http.client.methods.HttpPut;
import org.apache.http.client.methods.HttpUriRequest;
import org.apache.http.client.utils.DateUtils;
import org.apache.http.client.utils.URIUtils;
import org.apache.http.config.Registry;
import org.apache.http.config.RegistryBuilder;
import org.apache.http.config.SocketConfig;
import org.apache.http.entity.AbstractHttpEntity;
import org.apache.http.entity.ByteArrayEntity;
import org.apache.http.impl.auth.BasicScheme;
import org.apache.http.impl.auth.BasicSchemeFactory;
import org.apache.http.impl.auth.DigestSchemeFactory;
import org.apache.http.impl.auth.KerberosSchemeFactory;
import org.apache.http.impl.auth.NTLMSchemeFactory;
import org.apache.http.impl.auth.SPNegoSchemeFactory;
import org.apache.http.impl.client.CloseableHttpClient;
import org.apache.http.impl.client.DefaultHttpRequestRetryHandler;
import org.apache.http.impl.client.HttpClientBuilder;
import org.apache.http.util.EntityUtils;
import org.eclipse.aether.ConfigurationProperties;
import org.eclipse.aether.RepositorySystemSession;
import org.eclipse.aether.repository.AuthenticationContext;
import org.eclipse.aether.repository.Proxy;
import org.eclipse.aether.repository.RemoteRepository;
import org.eclipse.aether.spi.connector.transport.AbstractTransporter;
import org.eclipse.aether.spi.connector.transport.GetTask;
import org.eclipse.aether.spi.connector.transport.PeekTask;
import org.eclipse.aether.spi.connector.transport.PutTask;
import org.eclipse.aether.spi.connector.transport.TransportTask;
import org.eclipse.aether.transfer.NoTransporterException;
import org.eclipse.aether.transfer.TransferCancelledException;
import org.eclipse.aether.util.ConfigUtils;
import org.eclipse.aether.util.FileUtils;
import org.slf4j.Logger;
import org.slf4j.LoggerFactory;

import static java.util.Objects.requireNonNull;

/**
 * A transporter for HTTP/HTTPS.
 */
final class HttpTransporter extends AbstractTransporter {

<<<<<<< HEAD
    static final String PREEMPTIVE_PUT_AUTH = "aether.connector.http.preemptivePutAuth";
=======
    static final String SUPPORT_WEBDAV = "aether.connector.http.supportWebDav";
>>>>>>> 0a7d6369

    private static final Pattern CONTENT_RANGE_PATTERN =
            Pattern.compile("\\s*bytes\\s+([0-9]+)\\s*-\\s*([0-9]+)\\s*/.*");

    private static final Logger LOGGER = LoggerFactory.getLogger(HttpTransporter.class);

    private final Map<String, ChecksumExtractor> checksumExtractors;

    private final AuthenticationContext repoAuthContext;

    private final AuthenticationContext proxyAuthContext;

    private final URI baseUri;

    private final HttpHost server;

    private final HttpHost proxy;

    private final CloseableHttpClient client;

    private final Map<?, ?> headers;

    private final LocalState state;

    private final boolean preemptiveAuth;

<<<<<<< HEAD
    private final boolean preemptivePutAuth;
=======
    private final boolean supportWebDav;
>>>>>>> 0a7d6369

    HttpTransporter(
            Map<String, ChecksumExtractor> checksumExtractors,
            RemoteRepository repository,
            RepositorySystemSession session)
            throws NoTransporterException {
        if (!"http".equalsIgnoreCase(repository.getProtocol()) && !"https".equalsIgnoreCase(repository.getProtocol())) {
            throw new NoTransporterException(repository);
        }
        this.checksumExtractors = requireNonNull(checksumExtractors, "checksum extractors must not be null");
        try {
            this.baseUri = new URI(repository.getUrl()).parseServerAuthority();
            if (baseUri.isOpaque()) {
                throw new URISyntaxException(repository.getUrl(), "URL must not be opaque");
            }
            this.server = URIUtils.extractHost(baseUri);
            if (server == null) {
                throw new URISyntaxException(repository.getUrl(), "URL lacks host name");
            }
        } catch (URISyntaxException e) {
            throw new NoTransporterException(repository, e.getMessage(), e);
        }
        this.proxy = toHost(repository.getProxy());

        this.repoAuthContext = AuthenticationContext.forRepository(session, repository);
        this.proxyAuthContext = AuthenticationContext.forProxy(session, repository);

        String httpsSecurityMode = ConfigUtils.getString(
                session,
                ConfigurationProperties.HTTPS_SECURITY_MODE_DEFAULT,
                ConfigurationProperties.HTTPS_SECURITY_MODE + "." + repository.getId(),
                ConfigurationProperties.HTTPS_SECURITY_MODE);
        this.state = new LocalState(session, repository, new SslConfig(session, repoAuthContext, httpsSecurityMode));

        this.headers = ConfigUtils.getMap(
                session,
                Collections.emptyMap(),
                ConfigurationProperties.HTTP_HEADERS + "." + repository.getId(),
                ConfigurationProperties.HTTP_HEADERS);

        this.preemptiveAuth = ConfigUtils.getBoolean(
                session,
                ConfigurationProperties.DEFAULT_HTTP_PREEMPTIVE_AUTH,
                ConfigurationProperties.HTTP_PREEMPTIVE_AUTH + "." + repository.getId(),
                ConfigurationProperties.HTTP_PREEMPTIVE_AUTH);
<<<<<<< HEAD
        this.preemptivePutAuth = ConfigUtils.getBoolean(
                session,
                false,
                PREEMPTIVE_PUT_AUTH + "." + repository.getId(),
                PREEMPTIVE_PUT_AUTH );
=======
        this.supportWebDav =
                ConfigUtils.getBoolean(session, false, SUPPORT_WEBDAV + "." + repository.getId(), SUPPORT_WEBDAV);
>>>>>>> 0a7d6369
        String credentialEncoding = ConfigUtils.getString(
                session,
                ConfigurationProperties.DEFAULT_HTTP_CREDENTIAL_ENCODING,
                ConfigurationProperties.HTTP_CREDENTIAL_ENCODING + "." + repository.getId(),
                ConfigurationProperties.HTTP_CREDENTIAL_ENCODING);
        int connectTimeout = ConfigUtils.getInteger(
                session,
                ConfigurationProperties.DEFAULT_CONNECT_TIMEOUT,
                ConfigurationProperties.CONNECT_TIMEOUT + "." + repository.getId(),
                ConfigurationProperties.CONNECT_TIMEOUT);
        int requestTimeout = ConfigUtils.getInteger(
                session,
                ConfigurationProperties.DEFAULT_REQUEST_TIMEOUT,
                ConfigurationProperties.REQUEST_TIMEOUT + "." + repository.getId(),
                ConfigurationProperties.REQUEST_TIMEOUT);
        int retryCount = ConfigUtils.getInteger(
                session,
                ConfigurationProperties.DEFAULT_HTTP_RETRY_HANDLER_COUNT,
                ConfigurationProperties.HTTP_RETRY_HANDLER_COUNT + "." + repository.getId(),
                ConfigurationProperties.HTTP_RETRY_HANDLER_COUNT);
        String userAgent = ConfigUtils.getString(
                session, ConfigurationProperties.DEFAULT_USER_AGENT, ConfigurationProperties.USER_AGENT);

        Charset credentialsCharset = Charset.forName(credentialEncoding);

        Registry<AuthSchemeProvider> authSchemeRegistry = RegistryBuilder.<AuthSchemeProvider>create()
                .register(AuthSchemes.BASIC, new BasicSchemeFactory(credentialsCharset))
                .register(AuthSchemes.DIGEST, new DigestSchemeFactory(credentialsCharset))
                .register(AuthSchemes.NTLM, new NTLMSchemeFactory())
                .register(AuthSchemes.SPNEGO, new SPNegoSchemeFactory())
                .register(AuthSchemes.KERBEROS, new KerberosSchemeFactory())
                .build();

        SocketConfig socketConfig =
                SocketConfig.custom().setSoTimeout(requestTimeout).build();

        RequestConfig requestConfig = RequestConfig.custom()
                .setConnectTimeout(connectTimeout)
                .setConnectionRequestTimeout(connectTimeout)
                .setSocketTimeout(requestTimeout)
                .build();

        DefaultHttpRequestRetryHandler retryHandler = new DefaultHttpRequestRetryHandler(retryCount, false);

        this.client = HttpClientBuilder.create()
                .setUserAgent(userAgent)
                .setDefaultSocketConfig(socketConfig)
                .setDefaultRequestConfig(requestConfig)
                .setRetryHandler(retryHandler)
                .setDefaultAuthSchemeRegistry(authSchemeRegistry)
                .setConnectionManager(state.getConnectionManager())
                .setConnectionManagerShared(true)
                .setDefaultCredentialsProvider(toCredentialsProvider(server, repoAuthContext, proxy, proxyAuthContext))
                .setProxy(proxy)
                .build();
    }

    private static HttpHost toHost(Proxy proxy) {
        HttpHost host = null;
        if (proxy != null) {
            host = new HttpHost(proxy.getHost(), proxy.getPort());
        }
        return host;
    }

    private static CredentialsProvider toCredentialsProvider(
            HttpHost server, AuthenticationContext serverAuthCtx, HttpHost proxy, AuthenticationContext proxyAuthCtx) {
        CredentialsProvider provider = toCredentialsProvider(server.getHostName(), AuthScope.ANY_PORT, serverAuthCtx);
        if (proxy != null) {
            CredentialsProvider p = toCredentialsProvider(proxy.getHostName(), proxy.getPort(), proxyAuthCtx);
            provider = new DemuxCredentialsProvider(provider, p, proxy);
        }
        return provider;
    }

    private static CredentialsProvider toCredentialsProvider(String host, int port, AuthenticationContext ctx) {
        DeferredCredentialsProvider provider = new DeferredCredentialsProvider();
        if (ctx != null) {
            AuthScope basicScope = new AuthScope(host, port);
            provider.setCredentials(basicScope, new DeferredCredentialsProvider.BasicFactory(ctx));

            AuthScope ntlmScope = new AuthScope(host, port, AuthScope.ANY_REALM, "ntlm");
            provider.setCredentials(ntlmScope, new DeferredCredentialsProvider.NtlmFactory(ctx));
        }
        return provider;
    }

    LocalState getState() {
        return state;
    }

    private URI resolve(TransportTask task) {
        return UriUtils.resolve(baseUri, task.getLocation());
    }

    @Override
    public int classify(Throwable error) {
        if (error instanceof HttpResponseException
                && ((HttpResponseException) error).getStatusCode() == HttpStatus.SC_NOT_FOUND) {
            return ERROR_NOT_FOUND;
        }
        return ERROR_OTHER;
    }

    @Override
    protected void implPeek(PeekTask task) throws Exception {
        HttpHead request = commonHeaders(new HttpHead(resolve(task)));
        execute(request, null);
    }

    @Override
    protected void implGet(GetTask task) throws Exception {
        boolean resume = true;
        boolean applyChecksumExtractors = true;

        EntityGetter getter = new EntityGetter(task);
        HttpGet request = commonHeaders(new HttpGet(resolve(task)));
        while (true) {
            try {
                if (resume) {
                    resume(request, task);
                }
                if (applyChecksumExtractors) {
                    for (ChecksumExtractor checksumExtractor : checksumExtractors.values()) {
                        checksumExtractor.prepareRequest(request);
                    }
                }
                execute(request, getter);
                break;
            } catch (HttpResponseException e) {
                if (resume
                        && e.getStatusCode() == HttpStatus.SC_PRECONDITION_FAILED
                        && request.containsHeader(HttpHeaders.RANGE)) {
                    request = commonHeaders(new HttpGet(resolve(task)));
                    resume = false;
                    continue;
                }
                if (applyChecksumExtractors) {
                    boolean retryWithoutExtractors = false;
                    for (ChecksumExtractor checksumExtractor : checksumExtractors.values()) {
                        if (checksumExtractor.retryWithoutExtractor(e)) {
                            retryWithoutExtractors = true;
                            break;
                        }
                    }
                    if (retryWithoutExtractors) {
                        request = commonHeaders(new HttpGet(resolve(task)));
                        applyChecksumExtractors = false;
                        continue;
                    }
                }
                throw e;
            }
        }
    }

    @Override
    protected void implPut(PutTask task) throws Exception {
        PutTaskEntity entity = new PutTaskEntity(task);
        HttpPut request = commonHeaders(entity(new HttpPut(resolve(task)), entity));
        try {
            execute(request, null);
        } catch (HttpResponseException e) {
            if (e.getStatusCode() == HttpStatus.SC_EXPECTATION_FAILED && request.containsHeader(HttpHeaders.EXPECT)) {
                state.setExpectContinue(false);
                request = commonHeaders(entity(new HttpPut(request.getURI()), entity));
                execute(request, null);
                return;
            }
            throw e;
        }
    }

    private void execute(HttpUriRequest request, EntityGetter getter) throws Exception {
        try {
            SharingHttpContext context = new SharingHttpContext(state);
            prepare(request, context);
            try (CloseableHttpResponse response = client.execute(server, request, context)) {
                try {
                    context.close();
                    handleStatus(response);
                    if (getter != null) {
                        getter.handle(response);
                    }
                } finally {
                    EntityUtils.consumeQuietly(response.getEntity());
                }
            }
        } catch (IOException e) {
            if (e.getCause() instanceof TransferCancelledException) {
                throw (Exception) e.getCause();
            }
            throw e;
        }
    }

    private void prepare(HttpUriRequest request, SharingHttpContext context) {
<<<<<<< HEAD
        boolean put = HttpPut.METHOD_NAME.equalsIgnoreCase(request.getMethod());
        if (preemptiveAuth || (preemptivePutAuth && put)) {
            state.setAuthScheme(server, new BasicScheme());
        }
        if (state.getWebDav() == null && (put || isPayloadPresent(request))) {
            HttpOptions req = commonHeaders(new HttpOptions(request.getURI()));
            try (CloseableHttpResponse response = client.execute(server, req, context)) {
                state.setWebDav(isWebDav(response));
                EntityUtils.consumeQuietly(response.getEntity());
            } catch (IOException e) {
                LOGGER.debug("Failed to prepare HTTP context", e);
=======
        if (preemptiveAuth) {
            context.getAuthCache().put(server, new BasicScheme());
        }
        if (supportWebDav) {
            boolean put = HttpPut.METHOD_NAME.equalsIgnoreCase(request.getMethod());
            if (state.getWebDav() == null && (put || isPayloadPresent(request))) {
                HttpOptions req = commonHeaders(new HttpOptions(request.getURI()));
                try (CloseableHttpResponse response = client.execute(server, req, context)) {
                    state.setWebDav(response.containsHeader(HttpHeaders.DAV));
                    EntityUtils.consumeQuietly(response.getEntity());
                } catch (IOException e) {
                    LOGGER.debug("Failed to prepare HTTP context", e);
                }
            }
            if (put && Boolean.TRUE.equals(state.getWebDav())) {
                mkdirs(request.getURI(), context);
>>>>>>> 0a7d6369
            }
        }
    }

    @SuppressWarnings("checkstyle:magicnumber")
    private void mkdirs(URI uri, SharingHttpContext context) {
        List<URI> dirs = UriUtils.getDirectories(baseUri, uri);
        int index = 0;
        for (; index < dirs.size(); index++) {
            try (CloseableHttpResponse response =
                    client.execute(server, commonHeaders(new HttpMkCol(dirs.get(index))), context)) {
                try {
                    int status = response.getStatusLine().getStatusCode();
                    if (status < 300 || status == HttpStatus.SC_METHOD_NOT_ALLOWED) {
                        break;
                    } else if (status == HttpStatus.SC_CONFLICT) {
                        continue;
                    }
                    handleStatus(response);
                } finally {
                    EntityUtils.consumeQuietly(response.getEntity());
                }
            } catch (IOException e) {
                LOGGER.debug("Failed to create parent directory {}", dirs.get(index), e);
                return;
            }
        }
        for (index--; index >= 0; index--) {
            try (CloseableHttpResponse response =
                    client.execute(server, commonHeaders(new HttpMkCol(dirs.get(index))), context)) {
                try {
                    handleStatus(response);
                } finally {
                    EntityUtils.consumeQuietly(response.getEntity());
                }
            } catch (IOException e) {
                LOGGER.debug("Failed to create parent directory {}", dirs.get(index), e);
                return;
            }
        }
    }

    private <T extends HttpEntityEnclosingRequest> T entity(T request, HttpEntity entity) {
        request.setEntity(entity);
        return request;
    }

    private boolean isPayloadPresent(HttpUriRequest request) {
        if (request instanceof HttpEntityEnclosingRequest) {
            HttpEntity entity = ((HttpEntityEnclosingRequest) request).getEntity();
            return entity != null && entity.getContentLength() != 0;
        }
        return false;
    }

    private <T extends HttpUriRequest> T commonHeaders(T request) {
        request.setHeader(HttpHeaders.CACHE_CONTROL, "no-cache, no-store");
        request.setHeader(HttpHeaders.PRAGMA, "no-cache");

        if (state.isExpectContinue() && isPayloadPresent(request)) {
            request.setHeader(HttpHeaders.EXPECT, "100-continue");
        }

        for (Map.Entry<?, ?> entry : headers.entrySet()) {
            if (!(entry.getKey() instanceof String)) {
                continue;
            }
            if (entry.getValue() instanceof String) {
                request.setHeader(entry.getKey().toString(), entry.getValue().toString());
            } else {
                request.removeHeaders(entry.getKey().toString());
            }
        }

        if (!state.isExpectContinue()) {
            request.removeHeaders(HttpHeaders.EXPECT);
        }

        return request;
    }

    @SuppressWarnings("checkstyle:magicnumber")
    private <T extends HttpUriRequest> T resume(T request, GetTask task) {
        long resumeOffset = task.getResumeOffset();
        if (resumeOffset > 0L && task.getDataFile() != null) {
            request.setHeader(HttpHeaders.RANGE, "bytes=" + resumeOffset + '-');
            request.setHeader(
                    HttpHeaders.IF_UNMODIFIED_SINCE,
                    DateUtils.formatDate(new Date(task.getDataFile().lastModified() - 60L * 1000L)));
            request.setHeader(HttpHeaders.ACCEPT_ENCODING, "identity");
        }
        return request;
    }

    @SuppressWarnings("checkstyle:magicnumber")
    private void handleStatus(CloseableHttpResponse response) throws HttpResponseException {
        int status = response.getStatusLine().getStatusCode();
        if (status >= 300) {
            throw new HttpResponseException(status, response.getStatusLine().getReasonPhrase() + " (" + status + ")");
        }
    }

    @Override
    protected void implClose() {
        try {
            client.close();
        } catch (IOException e) {
            throw new UncheckedIOException(e);
        }
        AuthenticationContext.close(repoAuthContext);
        AuthenticationContext.close(proxyAuthContext);
        state.close();
    }

    private class EntityGetter {

        private final GetTask task;

        EntityGetter(GetTask task) {
            this.task = task;
        }

        public void handle(CloseableHttpResponse response) throws IOException, TransferCancelledException {
            HttpEntity entity = response.getEntity();
            if (entity == null) {
                entity = new ByteArrayEntity(new byte[0]);
            }

            long offset = 0L, length = entity.getContentLength();
            Header rangeHeader = response.getFirstHeader(HttpHeaders.CONTENT_RANGE);
            String range = rangeHeader != null ? rangeHeader.getValue() : null;
            if (range != null) {
                Matcher m = CONTENT_RANGE_PATTERN.matcher(range);
                if (!m.matches()) {
                    throw new IOException("Invalid Content-Range header for partial download: " + range);
                }
                offset = Long.parseLong(m.group(1));
                length = Long.parseLong(m.group(2)) + 1L;
                if (offset < 0L || offset >= length || (offset > 0L && offset != task.getResumeOffset())) {
                    throw new IOException("Invalid Content-Range header for partial download from offset "
                            + task.getResumeOffset() + ": " + range);
                }
            }

            final boolean resume = offset > 0L;
            final File dataFile = task.getDataFile();
            if (dataFile == null) {
                try (InputStream is = entity.getContent()) {
                    utilGet(task, is, true, length, resume);
                    extractChecksums(response);
                }
            } else {
                try (FileUtils.CollocatedTempFile tempFile = FileUtils.newTempFile(dataFile.toPath())) {
                    task.setDataFile(tempFile.getPath().toFile(), resume);
                    if (resume && Files.isRegularFile(dataFile.toPath())) {
                        try (InputStream inputStream = Files.newInputStream(dataFile.toPath())) {
                            Files.copy(inputStream, tempFile.getPath(), StandardCopyOption.REPLACE_EXISTING);
                        }
                    }
                    try (InputStream is = entity.getContent()) {
                        utilGet(task, is, true, length, resume);
                    }
                    tempFile.move();
                } finally {
                    task.setDataFile(dataFile);
                }
            }
            extractChecksums(response);
        }

        private void extractChecksums(CloseableHttpResponse response) {
            for (Map.Entry<String, ChecksumExtractor> extractorEntry : checksumExtractors.entrySet()) {
                Map<String, String> checksums = extractorEntry.getValue().extractChecksums(response);
                if (checksums != null) {
                    checksums.forEach(task::setChecksum);
                    return;
                }
            }
        }
    }

    private class PutTaskEntity extends AbstractHttpEntity {

        private final PutTask task;

        PutTaskEntity(PutTask task) {
            this.task = task;
        }

        @Override
        public boolean isRepeatable() {
            return true;
        }

        @Override
        public boolean isStreaming() {
            return false;
        }

        @Override
        public long getContentLength() {
            return task.getDataLength();
        }

        @Override
        public InputStream getContent() throws IOException {
            return task.newInputStream();
        }

        @Override
        public void writeTo(OutputStream os) throws IOException {
            try {
                utilPut(task, os, false);
            } catch (TransferCancelledException e) {
                throw (IOException) new InterruptedIOException().initCause(e);
            }
        }
    }
}<|MERGE_RESOLUTION|>--- conflicted
+++ resolved
@@ -95,11 +95,9 @@
  */
 final class HttpTransporter extends AbstractTransporter {
 
-<<<<<<< HEAD
+    static final String SUPPORT_WEBDAV = "aether.connector.http.supportWebDav";
+
     static final String PREEMPTIVE_PUT_AUTH = "aether.connector.http.preemptivePutAuth";
-=======
-    static final String SUPPORT_WEBDAV = "aether.connector.http.supportWebDav";
->>>>>>> 0a7d6369
 
     private static final Pattern CONTENT_RANGE_PATTERN =
             Pattern.compile("\\s*bytes\\s+([0-9]+)\\s*-\\s*([0-9]+)\\s*/.*");
@@ -126,11 +124,9 @@
 
     private final boolean preemptiveAuth;
 
-<<<<<<< HEAD
     private final boolean preemptivePutAuth;
-=======
+
     private final boolean supportWebDav;
->>>>>>> 0a7d6369
 
     HttpTransporter(
             Map<String, ChecksumExtractor> checksumExtractors,
@@ -176,16 +172,11 @@
                 ConfigurationProperties.DEFAULT_HTTP_PREEMPTIVE_AUTH,
                 ConfigurationProperties.HTTP_PREEMPTIVE_AUTH + "." + repository.getId(),
                 ConfigurationProperties.HTTP_PREEMPTIVE_AUTH);
-<<<<<<< HEAD
-        this.preemptivePutAuth = ConfigUtils.getBoolean(
-                session,
-                false,
-                PREEMPTIVE_PUT_AUTH + "." + repository.getId(),
-                PREEMPTIVE_PUT_AUTH );
-=======
-        this.supportWebDav =
+        this.preemptivePutAuth = // defaults to true: Wagon does same
+                ConfigUtils.getBoolean(
+                        session, true, PREEMPTIVE_PUT_AUTH + "." + repository.getId(), PREEMPTIVE_PUT_AUTH);
+        this.supportWebDav = // defaults to false: who needs it will enable it
                 ConfigUtils.getBoolean(session, false, SUPPORT_WEBDAV + "." + repository.getId(), SUPPORT_WEBDAV);
->>>>>>> 0a7d6369
         String credentialEncoding = ConfigUtils.getString(
                 session,
                 ConfigurationProperties.DEFAULT_HTTP_CREDENTIAL_ENCODING,
@@ -383,21 +374,9 @@
     }
 
     private void prepare(HttpUriRequest request, SharingHttpContext context) {
-<<<<<<< HEAD
         boolean put = HttpPut.METHOD_NAME.equalsIgnoreCase(request.getMethod());
         if (preemptiveAuth || (preemptivePutAuth && put)) {
             state.setAuthScheme(server, new BasicScheme());
-        }
-        if (state.getWebDav() == null && (put || isPayloadPresent(request))) {
-            HttpOptions req = commonHeaders(new HttpOptions(request.getURI()));
-            try (CloseableHttpResponse response = client.execute(server, req, context)) {
-                state.setWebDav(isWebDav(response));
-                EntityUtils.consumeQuietly(response.getEntity());
-            } catch (IOException e) {
-                LOGGER.debug("Failed to prepare HTTP context", e);
-=======
-        if (preemptiveAuth) {
-            context.getAuthCache().put(server, new BasicScheme());
         }
         if (supportWebDav) {
             boolean put = HttpPut.METHOD_NAME.equalsIgnoreCase(request.getMethod());
@@ -412,7 +391,6 @@
             }
             if (put && Boolean.TRUE.equals(state.getWebDav())) {
                 mkdirs(request.getURI(), context);
->>>>>>> 0a7d6369
             }
         }
     }
