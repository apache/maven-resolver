/*
 * Licensed to the Apache Software Foundation (ASF) under one
 * or more contributor license agreements.  See the NOTICE file
 * distributed with this work for additional information
 * regarding copyright ownership.  The ASF licenses this file
 * to you under the Apache License, Version 2.0 (the
 * "License"); you may not use this file except in compliance
 * with the License.  You may obtain a copy of the License at
 *
 *   http://www.apache.org/licenses/LICENSE-2.0
 *
 * Unless required by applicable law or agreed to in writing,
 * software distributed under the License is distributed on an
 * "AS IS" BASIS, WITHOUT WARRANTIES OR CONDITIONS OF ANY
 * KIND, either express or implied.  See the License for the
 * specific language governing permissions and limitations
 * under the License.
 */
package org.eclipse.aether.transport.http;

import java.io.File;
import java.io.FileNotFoundException;
import java.net.ConnectException;
import java.net.ServerSocket;
import java.net.SocketTimeoutException;
import java.net.URI;
import java.nio.charset.StandardCharsets;
import java.util.HashMap;
import java.util.Map;
import java.util.concurrent.atomic.AtomicReference;

import org.apache.http.NoHttpResponseException;
import org.apache.http.client.HttpResponseException;
import org.apache.http.conn.ConnectTimeoutException;
import org.apache.http.pool.ConnPoolControl;
import org.apache.http.pool.PoolStats;
import org.eclipse.aether.ConfigurationProperties;
import org.eclipse.aether.DefaultRepositoryCache;
import org.eclipse.aether.DefaultRepositorySystemSession;
import org.eclipse.aether.internal.test.util.TestFileUtils;
import org.eclipse.aether.internal.test.util.TestUtils;
import org.eclipse.aether.repository.Authentication;
import org.eclipse.aether.repository.Proxy;
import org.eclipse.aether.repository.RemoteRepository;
import org.eclipse.aether.spi.connector.transport.GetTask;
import org.eclipse.aether.spi.connector.transport.PeekTask;
import org.eclipse.aether.spi.connector.transport.PutTask;
import org.eclipse.aether.spi.connector.transport.Transporter;
import org.eclipse.aether.spi.connector.transport.TransporterFactory;
import org.eclipse.aether.transfer.NoTransporterException;
import org.eclipse.aether.transfer.TransferCancelledException;
import org.eclipse.aether.util.repository.AuthenticationBuilder;
import org.junit.After;
import org.junit.Before;
import org.junit.Rule;
import org.junit.Test;
import org.junit.rules.TestName;
import org.slf4j.Logger;
import org.slf4j.LoggerFactory;

import static org.junit.Assert.assertEquals;
import static org.junit.Assert.assertNotNull;
import static org.junit.Assert.assertNull;
import static org.junit.Assert.assertTrue;
import static org.junit.Assert.fail;

/**
 */
public class HttpTransporterTest {

    private static final Logger log = LoggerFactory.getLogger(HttpTransporterTest.class);

    static {
        System.setProperty(
                "javax.net.ssl.trustStore", new File("src/test/resources/ssl/server-store").getAbsolutePath());
        System.setProperty("javax.net.ssl.trustStorePassword", "server-pwd");
        System.setProperty("javax.net.ssl.keyStore", new File("src/test/resources/ssl/client-store").getAbsolutePath());
        System.setProperty("javax.net.ssl.keyStorePassword", "client-pwd");
    }

    @Rule
    public TestName testName = new TestName();

    private DefaultRepositorySystemSession session;

    private TransporterFactory factory;

    private Transporter transporter;

    private File repoDir;

    private HttpServer httpServer;

    private Authentication auth;

    private Proxy proxy;

    private RemoteRepository newRepo(String url) {
        return new RemoteRepository.Builder("test", "default", url)
                .setAuthentication(auth)
                .setProxy(proxy)
                .build();
    }

    private void newTransporter(String url) throws Exception {
        if (transporter != null) {
            transporter.close();
            transporter = null;
        }
        transporter = factory.newInstance(session, newRepo(url));
    }

    private static final long OLD_FILE_TIMESTAMP = 160660800000L;

    @Before
    public void setUp() throws Exception {
        System.out.println("=== " + testName.getMethodName() + " ===");
        session = TestUtils.newSession();
        factory = new HttpTransporterFactory();
        repoDir = TestFileUtils.createTempDir();
        TestFileUtils.writeString(new File(repoDir, "file.txt"), "test");
        TestFileUtils.writeString(new File(repoDir, "dir/file.txt"), "test");
        TestFileUtils.writeString(new File(repoDir, "dir/oldFile.txt"), "oldTest", OLD_FILE_TIMESTAMP);
        TestFileUtils.writeString(new File(repoDir, "empty.txt"), "");
        TestFileUtils.writeString(new File(repoDir, "some space.txt"), "space");
        File resumable = new File(repoDir, "resume.txt");
        TestFileUtils.writeString(resumable, "resumable");
        resumable.setLastModified(System.currentTimeMillis() - 90 * 1000);
        httpServer = new HttpServer().setRepoDir(repoDir).start();
        newTransporter(httpServer.getHttpUrl());
    }

    @After
    public void tearDown() throws Exception {
        if (transporter != null) {
            transporter.close();
            transporter = null;
        }
        if (httpServer != null) {
            httpServer.stop();
            httpServer = null;
        }
        factory = null;
        session = null;
    }

    @Test
    public void testClassify() {
        assertEquals(Transporter.ERROR_OTHER, transporter.classify(new FileNotFoundException()));
        assertEquals(Transporter.ERROR_OTHER, transporter.classify(new HttpResponseException(403, "Forbidden")));
        assertEquals(Transporter.ERROR_NOT_FOUND, transporter.classify(new HttpResponseException(404, "Not Found")));
    }

    @Test
    public void testPeek() throws Exception {
        transporter.peek(new PeekTask(URI.create("repo/file.txt")));
    }

    @Test
    public void testRetryHandlerdefaultCountpositive() throws Exception {
        httpServer.setConnectionsToClose(3);
        transporter.peek(new PeekTask(URI.create("repo/file.txt")));
    }

    @Test
    public void testRetryHandlerdefaultCountnegative() throws Exception {
        httpServer.setConnectionsToClose(4);
        try {
            transporter.peek(new PeekTask(URI.create("repo/file.txt")));
            fail("Expected error");
        } catch (NoHttpResponseException expected) {
        }
    }

    @Test
    public void testRetryHandlerexplicitCountpositive() throws Exception {
        session.setConfigProperty(ConfigurationProperties.HTTP_RETRY_HANDLER_COUNT, 10);
        newTransporter(httpServer.getHttpUrl());
        httpServer.setConnectionsToClose(10);
        transporter.peek(new PeekTask(URI.create("repo/file.txt")));
    }

    @Test
    public void testRetryHandlerdisabled() throws Exception {
        session.setConfigProperty(ConfigurationProperties.HTTP_RETRY_HANDLER_COUNT, 0);
        newTransporter(httpServer.getHttpUrl());
        httpServer.setConnectionsToClose(1);
        try {
            transporter.peek(new PeekTask(URI.create("repo/file.txt")));
        } catch (NoHttpResponseException expected) {
        }
    }

    @Test
    public void testPeekNotFound() throws Exception {
        try {
            transporter.peek(new PeekTask(URI.create("repo/missing.txt")));
            fail("Expected error");
        } catch (HttpResponseException e) {
            assertEquals(404, e.getStatusCode());
            assertEquals(Transporter.ERROR_NOT_FOUND, transporter.classify(e));
        }
    }

    @Test
    public void testPeekClosed() throws Exception {
        transporter.close();
        try {
            transporter.peek(new PeekTask(URI.create("repo/missing.txt")));
            fail("Expected error");
        } catch (IllegalStateException e) {
            assertEquals(Transporter.ERROR_OTHER, transporter.classify(e));
        }
    }

    @Test
    public void testPeekAuthenticated() throws Exception {
        httpServer.setAuthentication("testuser", "testpass");
        auth = new AuthenticationBuilder()
                .addUsername("testuser")
                .addPassword("testpass")
                .build();
        newTransporter(httpServer.getHttpUrl());
        transporter.peek(new PeekTask(URI.create("repo/file.txt")));
    }

    @Test
    public void testPeekUnauthenticated() throws Exception {
        httpServer.setAuthentication("testuser", "testpass");
        try {
            transporter.peek(new PeekTask(URI.create("repo/file.txt")));
            fail("Expected error");
        } catch (HttpResponseException e) {
            assertEquals(401, e.getStatusCode());
            assertEquals(Transporter.ERROR_OTHER, transporter.classify(e));
        }
    }

    @Test
    public void testPeekProxyAuthenticated() throws Exception {
        httpServer.setProxyAuthentication("testuser", "testpass");
        auth = new AuthenticationBuilder()
                .addUsername("testuser")
                .addPassword("testpass")
                .build();
        proxy = new Proxy(Proxy.TYPE_HTTP, httpServer.getHost(), httpServer.getHttpPort(), auth);
        newTransporter("http://bad.localhost:1/");
        transporter.peek(new PeekTask(URI.create("repo/file.txt")));
    }

    @Test
    public void testPeekProxyUnauthenticated() throws Exception {
        httpServer.setProxyAuthentication("testuser", "testpass");
        proxy = new Proxy(Proxy.TYPE_HTTP, httpServer.getHost(), httpServer.getHttpPort());
        newTransporter("http://bad.localhost:1/");
        try {
            transporter.peek(new PeekTask(URI.create("repo/file.txt")));
            fail("Expected error");
        } catch (HttpResponseException e) {
            assertEquals(407, e.getStatusCode());
            assertEquals(Transporter.ERROR_OTHER, transporter.classify(e));
        }
    }

    @Test
    public void testPeekSSL() throws Exception {
        httpServer.addSslConnector();
        newTransporter(httpServer.getHttpsUrl());
        transporter.peek(new PeekTask(URI.create("repo/file.txt")));
    }

    @Test
    public void testPeekRedirect() throws Exception {
        httpServer.addSslConnector();
        transporter.peek(new PeekTask(URI.create("redirect/file.txt")));
        transporter.peek(new PeekTask(URI.create("redirect/file.txt?scheme=https")));
    }

    @Test
    public void testGetToMemory() throws Exception {
        RecordingTransportListener listener = new RecordingTransportListener();
        GetTask task = new GetTask(URI.create("repo/file.txt")).setListener(listener);
        transporter.get(task);
        assertEquals("test", task.getDataString());
        assertEquals(0L, listener.dataOffset);
        assertEquals(4L, listener.dataLength);
        assertEquals(1, listener.startedCount);
        assertTrue("Count: " + listener.progressedCount, listener.progressedCount > 0);
        assertEquals(task.getDataString(), new String(listener.baos.toByteArray(), StandardCharsets.UTF_8));
    }

    @Test
    public void testGetToFile() throws Exception {
        File file = TestFileUtils.createTempFile("failure");
        RecordingTransportListener listener = new RecordingTransportListener();
        GetTask task =
                new GetTask(URI.create("repo/file.txt")).setDataFile(file).setListener(listener);
        transporter.get(task);
        assertEquals("test", TestFileUtils.readString(file));
        assertEquals(0L, listener.dataOffset);
        assertEquals(4L, listener.dataLength);
        assertEquals(1, listener.startedCount);
        assertTrue("Count: " + listener.progressedCount, listener.progressedCount > 0);
        assertEquals("test", new String(listener.baos.toByteArray(), StandardCharsets.UTF_8));
    }

    @Test
    public void testGetToFileTimestamp() throws Exception {
        File file = TestFileUtils.createTempFile("failure");
        RecordingTransportListener listener = new RecordingTransportListener();
        GetTask task = new GetTask(URI.create("repo/dir/oldFile.txt"))
                .setDataFile(file)
                .setListener(listener);
        transporter.get(task);
        assertEquals("oldTest", TestFileUtils.readString(file));
        assertEquals(0L, listener.dataOffset);
        assertEquals(7L, listener.dataLength);
        assertEquals(1, listener.startedCount);
        assertTrue("Count: " + listener.progressedCount, listener.progressedCount > 0);
        assertEquals("oldTest", new String(listener.baos.toByteArray(), StandardCharsets.UTF_8));
        assertEquals(file.lastModified(), OLD_FILE_TIMESTAMP);
    }

    @Test
    public void testGetEmptyResource() throws Exception {
        File file = TestFileUtils.createTempFile("failure");
        RecordingTransportListener listener = new RecordingTransportListener();
        GetTask task =
                new GetTask(URI.create("repo/empty.txt")).setDataFile(file).setListener(listener);
        transporter.get(task);
        assertEquals("", TestFileUtils.readString(file));
        assertEquals(0L, listener.dataOffset);
        assertEquals(0L, listener.dataLength);
        assertEquals(1, listener.startedCount);
        assertEquals(0, listener.progressedCount);
        assertEquals("", new String(listener.baos.toByteArray(), StandardCharsets.UTF_8));
    }

    @Test
    public void testGetEncodedResourcePath() throws Exception {
        GetTask task = new GetTask(URI.create("repo/some%20space.txt"));
        transporter.get(task);
        assertEquals("space", task.getDataString());
    }

    @Test
    public void testGetAuthenticated() throws Exception {
        httpServer.setAuthentication("testuser", "testpass");
        auth = new AuthenticationBuilder()
                .addUsername("testuser")
                .addPassword("testpass")
                .build();
        newTransporter(httpServer.getHttpUrl());
        RecordingTransportListener listener = new RecordingTransportListener();
        GetTask task = new GetTask(URI.create("repo/file.txt")).setListener(listener);
        transporter.get(task);
        assertEquals("test", task.getDataString());
        assertEquals(0L, listener.dataOffset);
        assertEquals(4L, listener.dataLength);
        assertEquals(1, listener.startedCount);
        assertTrue("Count: " + listener.progressedCount, listener.progressedCount > 0);
        assertEquals(task.getDataString(), new String(listener.baos.toByteArray(), StandardCharsets.UTF_8));
    }

    @Test
    public void testGetUnauthenticated() throws Exception {
        httpServer.setAuthentication("testuser", "testpass");
        try {
            transporter.get(new GetTask(URI.create("repo/file.txt")));
            fail("Expected error");
        } catch (HttpResponseException e) {
            assertEquals(401, e.getStatusCode());
            assertEquals(Transporter.ERROR_OTHER, transporter.classify(e));
        }
    }

    @Test
    public void testGetProxyAuthenticated() throws Exception {
        httpServer.setProxyAuthentication("testuser", "testpass");
        Authentication auth = new AuthenticationBuilder()
                .addUsername("testuser")
                .addPassword("testpass")
                .build();
        proxy = new Proxy(Proxy.TYPE_HTTP, httpServer.getHost(), httpServer.getHttpPort(), auth);
        newTransporter("http://bad.localhost:1/");
        RecordingTransportListener listener = new RecordingTransportListener();
        GetTask task = new GetTask(URI.create("repo/file.txt")).setListener(listener);
        transporter.get(task);
        assertEquals("test", task.getDataString());
        assertEquals(0L, listener.dataOffset);
        assertEquals(4L, listener.dataLength);
        assertEquals(1, listener.startedCount);
        assertTrue("Count: " + listener.progressedCount, listener.progressedCount > 0);
        assertEquals(task.getDataString(), new String(listener.baos.toByteArray(), StandardCharsets.UTF_8));
    }

    @Test
<<<<<<< HEAD
    public void testGet_ProxyAuthenticatedHttps() throws Exception {
        httpServer.addSslConnector();
        httpServer.setProxyAuthentication("testuser", "testpass");
        Authentication auth = new AuthenticationBuilder()
                .addUsername("testuser")
                .addPassword("testpass")
                .build();
        proxy = new Proxy(Proxy.TYPE_HTTPS, httpServer.getHost(), httpServer.getHttpsPort(), auth);
        newTransporter("http://bad.localhost:1/");
        RecordingTransportListener listener = new RecordingTransportListener();
        GetTask task = new GetTask(URI.create("repo/file.txt")).setListener(listener);
        transporter.get(task);
        assertEquals("test", task.getDataString());
        assertEquals(0L, listener.dataOffset);
        assertEquals(4L, listener.dataLength);
        assertEquals(1, listener.startedCount);
        assertTrue("Count: " + listener.progressedCount, listener.progressedCount > 0);
        assertEquals(task.getDataString(), new String(listener.baos.toByteArray(), StandardCharsets.UTF_8));
    }

    @Test
    public void testGet_ProxyUnauthenticated() throws Exception {
=======
    public void testGetProxyUnauthenticated() throws Exception {
>>>>>>> 58333093
        httpServer.setProxyAuthentication("testuser", "testpass");
        proxy = new Proxy(Proxy.TYPE_HTTP, httpServer.getHost(), httpServer.getHttpPort());
        newTransporter("http://bad.localhost:1/");
        try {
            transporter.get(new GetTask(URI.create("repo/file.txt")));
            fail("Expected error");
        } catch (HttpResponseException e) {
            assertEquals(407, e.getStatusCode());
            assertEquals(Transporter.ERROR_OTHER, transporter.classify(e));
        }
    }

    @Test
    public void testGetSSL() throws Exception {
        httpServer.addSslConnector();
        newTransporter(httpServer.getHttpsUrl());
        RecordingTransportListener listener = new RecordingTransportListener();
        GetTask task = new GetTask(URI.create("repo/file.txt")).setListener(listener);
        transporter.get(task);
        assertEquals("test", task.getDataString());
        assertEquals(0L, listener.dataOffset);
        assertEquals(4L, listener.dataLength);
        assertEquals(1, listener.startedCount);
        assertTrue("Count: " + listener.progressedCount, listener.progressedCount > 0);
        assertEquals(task.getDataString(), new String(listener.baos.toByteArray(), StandardCharsets.UTF_8));
    }

    @Test
    public void testGetHTTPSUnknownSecurityMode() throws Exception {
        session.setConfigProperty("aether.connector.https.securityMode", "unknown");
        httpServer.addSelfSignedSslConnector();
        try {
            newTransporter(httpServer.getHttpsUrl());
            fail("Unsupported security mode");
        } catch (IllegalArgumentException a) {
            // good
        }
    }

    @Test
    public void testGetHTTPSInsecureSecurityMode() throws Exception {
        // here we use alternate server-store-selfigned key (as the key set it static initalizer is probably already
        // used to init SSLContext/SSLSocketFactory/etc
        session.setConfigProperty(
                "aether.connector.https.securityMode", ConfigurationProperties.HTTPS_SECURITY_MODE_INSECURE);
        httpServer.addSelfSignedSslConnector();
        newTransporter(httpServer.getHttpsUrl());
        RecordingTransportListener listener = new RecordingTransportListener();
        GetTask task = new GetTask(URI.create("repo/file.txt")).setListener(listener);
        transporter.get(task);
        assertEquals("test", task.getDataString());
        assertEquals(0L, listener.dataOffset);
        assertEquals(4L, listener.dataLength);
        assertEquals(1, listener.startedCount);
        assertTrue("Count: " + listener.progressedCount, listener.progressedCount > 0);
        assertEquals(task.getDataString(), new String(listener.baos.toByteArray(), StandardCharsets.UTF_8));
    }

    @Test
    public void testGetWebDav() throws Exception {
        httpServer.setWebDav(true);
        RecordingTransportListener listener = new RecordingTransportListener();
        GetTask task = new GetTask(URI.create("repo/dir/file.txt")).setListener(listener);
        ((HttpTransporter) transporter).getState().setWebDav(true);
        transporter.get(task);
        assertEquals("test", task.getDataString());
        assertEquals(0L, listener.dataOffset);
        assertEquals(4L, listener.dataLength);
        assertEquals(1, listener.startedCount);
        assertTrue("Count: " + listener.progressedCount, listener.progressedCount > 0);
        assertEquals(task.getDataString(), new String(listener.baos.toByteArray(), StandardCharsets.UTF_8));
        assertEquals(
                httpServer.getLogEntries().toString(),
                1,
                httpServer.getLogEntries().size());
    }

    @Test
    public void testGetRedirect() throws Exception {
        httpServer.addSslConnector();
        RecordingTransportListener listener = new RecordingTransportListener();
        GetTask task = new GetTask(URI.create("redirect/file.txt?scheme=https")).setListener(listener);
        transporter.get(task);
        assertEquals("test", task.getDataString());
        assertEquals(0L, listener.dataOffset);
        assertEquals(4L, listener.dataLength);
        assertEquals(1, listener.startedCount);
        assertTrue("Count: " + listener.progressedCount, listener.progressedCount > 0);
        assertEquals(task.getDataString(), new String(listener.baos.toByteArray(), StandardCharsets.UTF_8));
    }

    @Test
    public void testGetResume() throws Exception {
        File file = TestFileUtils.createTempFile("re");
        RecordingTransportListener listener = new RecordingTransportListener();
        GetTask task = new GetTask(URI.create("repo/resume.txt"))
                .setDataFile(file, true)
                .setListener(listener);
        transporter.get(task);
        assertEquals("resumable", TestFileUtils.readString(file));
        assertEquals(1L, listener.startedCount);
        assertEquals(2L, listener.dataOffset);
        assertEquals(9, listener.dataLength);
        assertTrue("Count: " + listener.progressedCount, listener.progressedCount > 0);
        assertEquals("sumable", new String(listener.baos.toByteArray(), StandardCharsets.UTF_8));
    }

    @Test
    public void testGetResumeLocalContentsOutdated() throws Exception {
        File file = TestFileUtils.createTempFile("re");
        file.setLastModified(System.currentTimeMillis() - 5 * 60 * 1000);
        RecordingTransportListener listener = new RecordingTransportListener();
        GetTask task = new GetTask(URI.create("repo/resume.txt"))
                .setDataFile(file, true)
                .setListener(listener);
        transporter.get(task);
        assertEquals("resumable", TestFileUtils.readString(file));
        assertEquals(1L, listener.startedCount);
        assertEquals(0L, listener.dataOffset);
        assertEquals(9, listener.dataLength);
        assertTrue("Count: " + listener.progressedCount, listener.progressedCount > 0);
        assertEquals("resumable", new String(listener.baos.toByteArray(), StandardCharsets.UTF_8));
    }

    @Test
    public void testGetResumeRangesNotSupportedByServer() throws Exception {
        httpServer.setRangeSupport(false);
        File file = TestFileUtils.createTempFile("re");
        RecordingTransportListener listener = new RecordingTransportListener();
        GetTask task = new GetTask(URI.create("repo/resume.txt"))
                .setDataFile(file, true)
                .setListener(listener);
        transporter.get(task);
        assertEquals("resumable", TestFileUtils.readString(file));
        assertEquals(1L, listener.startedCount);
        assertEquals(0L, listener.dataOffset);
        assertEquals(9, listener.dataLength);
        assertTrue("Count: " + listener.progressedCount, listener.progressedCount > 0);
        assertEquals("resumable", new String(listener.baos.toByteArray(), StandardCharsets.UTF_8));
    }

    @Test
    public void testGetChecksumsNexus() throws Exception {
        httpServer.setChecksumHeader(HttpServer.ChecksumHeader.NEXUS);
        GetTask task = new GetTask(URI.create("repo/file.txt"));
        transporter.get(task);
        assertEquals("test", task.getDataString());
        assertEquals(
                "a94a8fe5ccb19ba61c4c0873d391e987982fbbd3", task.getChecksums().get("SHA-1"));
    }

    @Test
    public void testGetChecksumsXChecksum() throws Exception {
        httpServer.setChecksumHeader(HttpServer.ChecksumHeader.XCHECKSUM);
        GetTask task = new GetTask(URI.create("repo/file.txt"));
        transporter.get(task);
        assertEquals("test", task.getDataString());
        assertEquals(
                "a94a8fe5ccb19ba61c4c0873d391e987982fbbd3", task.getChecksums().get("SHA-1"));
    }

    @Test
    public void testGetFileHandleLeak() throws Exception {
        for (int i = 0; i < 100; i++) {
            File file = TestFileUtils.createTempFile("failure");
            transporter.get(new GetTask(URI.create("repo/file.txt")).setDataFile(file));
            assertTrue(i + ", " + file.getAbsolutePath(), file.delete());
        }
    }

    @Test
    public void testGetNotFound() throws Exception {
        try {
            transporter.get(new GetTask(URI.create("repo/missing.txt")));
            fail("Expected error");
        } catch (HttpResponseException e) {
            assertEquals(404, e.getStatusCode());
            assertEquals(Transporter.ERROR_NOT_FOUND, transporter.classify(e));
        }
    }

    @Test
    public void testGetClosed() throws Exception {
        transporter.close();
        try {
            transporter.get(new GetTask(URI.create("repo/file.txt")));
            fail("Expected error");
        } catch (IllegalStateException e) {
            assertEquals(Transporter.ERROR_OTHER, transporter.classify(e));
        }
    }

    @Test
    public void testGetStartCancelled() throws Exception {
        RecordingTransportListener listener = new RecordingTransportListener();
        listener.cancelStart = true;
        GetTask task = new GetTask(URI.create("repo/file.txt")).setListener(listener);
        try {
            transporter.get(task);
            fail("Expected error");
        } catch (TransferCancelledException e) {
            assertEquals(Transporter.ERROR_OTHER, transporter.classify(e));
        }
        assertEquals(0L, listener.dataOffset);
        assertEquals(4L, listener.dataLength);
        assertEquals(1, listener.startedCount);
        assertEquals(0, listener.progressedCount);
    }

    @Test
    public void testGetProgressCancelled() throws Exception {
        RecordingTransportListener listener = new RecordingTransportListener();
        listener.cancelProgress = true;
        GetTask task = new GetTask(URI.create("repo/file.txt")).setListener(listener);
        try {
            transporter.get(task);
            fail("Expected error");
        } catch (TransferCancelledException e) {
            assertEquals(Transporter.ERROR_OTHER, transporter.classify(e));
        }
        assertEquals(0L, listener.dataOffset);
        assertEquals(4L, listener.dataLength);
        assertEquals(1, listener.startedCount);
        assertEquals(1, listener.progressedCount);
    }

    @Test
    public void testPutFromMemory() throws Exception {
        RecordingTransportListener listener = new RecordingTransportListener();
        PutTask task =
                new PutTask(URI.create("repo/file.txt")).setListener(listener).setDataString("upload");
        transporter.put(task);
        assertEquals(0L, listener.dataOffset);
        assertEquals(6L, listener.dataLength);
        assertEquals(1, listener.startedCount);
        assertTrue("Count: " + listener.progressedCount, listener.progressedCount > 0);
        assertEquals("upload", TestFileUtils.readString(new File(repoDir, "file.txt")));
    }

    @Test
    public void testPutFromFile() throws Exception {
        File file = TestFileUtils.createTempFile("upload");
        RecordingTransportListener listener = new RecordingTransportListener();
        PutTask task =
                new PutTask(URI.create("repo/file.txt")).setListener(listener).setDataFile(file);
        transporter.put(task);
        assertEquals(0L, listener.dataOffset);
        assertEquals(6L, listener.dataLength);
        assertEquals(1, listener.startedCount);
        assertTrue("Count: " + listener.progressedCount, listener.progressedCount > 0);
        assertEquals("upload", TestFileUtils.readString(new File(repoDir, "file.txt")));
    }

    @Test
    public void testPutEmptyResource() throws Exception {
        RecordingTransportListener listener = new RecordingTransportListener();
        PutTask task = new PutTask(URI.create("repo/file.txt")).setListener(listener);
        transporter.put(task);
        assertEquals(0L, listener.dataOffset);
        assertEquals(0L, listener.dataLength);
        assertEquals(1, listener.startedCount);
        assertEquals(0, listener.progressedCount);
        assertEquals("", TestFileUtils.readString(new File(repoDir, "file.txt")));
    }

    @Test
    public void testPutEncodedResourcePath() throws Exception {
        RecordingTransportListener listener = new RecordingTransportListener();
        PutTask task = new PutTask(URI.create("repo/some%20space.txt"))
                .setListener(listener)
                .setDataString("OK");
        transporter.put(task);
        assertEquals(0L, listener.dataOffset);
        assertEquals(2L, listener.dataLength);
        assertEquals(1, listener.startedCount);
        assertTrue("Count: " + listener.progressedCount, listener.progressedCount > 0);
        assertEquals("OK", TestFileUtils.readString(new File(repoDir, "some space.txt")));
    }

    @Test
    public void testPutAuthenticatedExpectContinue() throws Exception {
        httpServer.setAuthentication("testuser", "testpass");
        auth = new AuthenticationBuilder()
                .addUsername("testuser")
                .addPassword("testpass")
                .build();
        newTransporter(httpServer.getHttpUrl());
        RecordingTransportListener listener = new RecordingTransportListener();
        PutTask task =
                new PutTask(URI.create("repo/file.txt")).setListener(listener).setDataString("upload");
        transporter.put(task);
        assertEquals(0L, listener.dataOffset);
        assertEquals(6L, listener.dataLength);
        assertEquals(1, listener.startedCount);
        assertTrue("Count: " + listener.progressedCount, listener.progressedCount > 0);
        assertEquals("upload", TestFileUtils.readString(new File(repoDir, "file.txt")));
    }

    @Test
    public void testPutAuthenticatedExpectContinueBroken() throws Exception {
        // this makes OPTIONS recover, and have only 1 PUT (startedCount=1 as OPTIONS is not counted)
        session.setConfigProperty(HttpTransporter.SUPPORT_WEBDAV, true);
        httpServer.setAuthentication("testuser", "testpass");
        httpServer.setExpectSupport(HttpServer.ExpectContinue.BROKEN);
        auth = new AuthenticationBuilder()
                .addUsername("testuser")
                .addPassword("testpass")
                .build();
        newTransporter(httpServer.getHttpUrl());
        RecordingTransportListener listener = new RecordingTransportListener();
        PutTask task =
                new PutTask(URI.create("repo/file.txt")).setListener(listener).setDataString("upload");
        transporter.put(task);
        assertEquals(0L, listener.dataOffset);
        assertEquals(6L, listener.dataLength);
        assertEquals(1, listener.startedCount);
        assertTrue("Count: " + listener.progressedCount, listener.progressedCount > 0);
        assertEquals("upload", TestFileUtils.readString(new File(repoDir, "file.txt")));
    }

    @Test
    public void testPutAuthenticatedExpectContinueRejected() throws Exception {
        httpServer.setAuthentication("testuser", "testpass");
        httpServer.setExpectSupport(HttpServer.ExpectContinue.FAIL);
        auth = new AuthenticationBuilder()
                .addUsername("testuser")
                .addPassword("testpass")
                .build();
        newTransporter(httpServer.getHttpUrl());
        RecordingTransportListener listener = new RecordingTransportListener();
        PutTask task =
                new PutTask(URI.create("repo/file.txt")).setListener(listener).setDataString("upload");
        transporter.put(task);
        assertEquals(0L, listener.dataOffset);
        assertEquals(6L, listener.dataLength);
        assertEquals(1, listener.startedCount);
        assertTrue("Count: " + listener.progressedCount, listener.progressedCount > 0);
        assertEquals("upload", TestFileUtils.readString(new File(repoDir, "file.txt")));
    }

    @Test
    public void testPutAuthenticatedExpectContinueDisabled() throws Exception {
        session.setConfigProperty(ConfigurationProperties.HTTP_EXPECT_CONTINUE, false);
        httpServer.setAuthentication("testuser", "testpass");
        httpServer.setExpectSupport(HttpServer.ExpectContinue.FAIL); // if transport tries Expect/Continue explode
        auth = new AuthenticationBuilder()
                .addUsername("testuser")
                .addPassword("testpass")
                .build();
        newTransporter(httpServer.getHttpUrl());
        RecordingTransportListener listener = new RecordingTransportListener();
        PutTask task =
                new PutTask(URI.create("repo/file.txt")).setListener(listener).setDataString("upload");
        transporter.put(task);
        assertEquals(0L, listener.dataOffset);
        assertEquals(6L, listener.dataLength);
        assertEquals(1, listener.startedCount); // w/ expectContinue enabled would have here 2
        assertTrue("Count: " + listener.progressedCount, listener.progressedCount > 0);
        assertEquals("upload", TestFileUtils.readString(new File(repoDir, "file.txt")));
    }

    @Test
    public void testPutAuthenticatedExpectContinueRejectedExplicitlyConfiguredHeader() throws Exception {
        Map<String, String> headers = new HashMap<>();
        headers.put("Expect", "100-continue");
        session.setConfigProperty(ConfigurationProperties.HTTP_HEADERS + ".test", headers);
        httpServer.setAuthentication("testuser", "testpass");
        httpServer.setExpectSupport(HttpServer.ExpectContinue.FAIL);
        auth = new AuthenticationBuilder()
                .addUsername("testuser")
                .addPassword("testpass")
                .build();
        newTransporter(httpServer.getHttpUrl());
        RecordingTransportListener listener = new RecordingTransportListener();
        PutTask task =
                new PutTask(URI.create("repo/file.txt")).setListener(listener).setDataString("upload");
        transporter.put(task);
        assertEquals(0L, listener.dataOffset);
        assertEquals(6L, listener.dataLength);
        assertEquals(1, listener.startedCount);
        assertTrue("Count: " + listener.progressedCount, listener.progressedCount > 0);
        assertEquals("upload", TestFileUtils.readString(new File(repoDir, "file.txt")));
    }

    @Test
    public void testPutUnauthenticated() throws Exception {
        httpServer.setAuthentication("testuser", "testpass");
        RecordingTransportListener listener = new RecordingTransportListener();
        PutTask task =
                new PutTask(URI.create("repo/file.txt")).setListener(listener).setDataString("upload");
        try {
            transporter.put(task);
            fail("Expected error");
        } catch (HttpResponseException e) {
            assertEquals(401, e.getStatusCode());
            assertEquals(Transporter.ERROR_OTHER, transporter.classify(e));
        }
        assertEquals(0, listener.startedCount);
        assertEquals(0, listener.progressedCount);
    }

    @Test
    public void testPutProxyAuthenticated() throws Exception {
        httpServer.setProxyAuthentication("testuser", "testpass");
        Authentication auth = new AuthenticationBuilder()
                .addUsername("testuser")
                .addPassword("testpass")
                .build();
        proxy = new Proxy(Proxy.TYPE_HTTP, httpServer.getHost(), httpServer.getHttpPort(), auth);
        newTransporter("http://bad.localhost:1/");
        RecordingTransportListener listener = new RecordingTransportListener();
        PutTask task =
                new PutTask(URI.create("repo/file.txt")).setListener(listener).setDataString("upload");
        transporter.put(task);
        assertEquals(0L, listener.dataOffset);
        assertEquals(6L, listener.dataLength);
        assertEquals(1, listener.startedCount);
        assertTrue("Count: " + listener.progressedCount, listener.progressedCount > 0);
        assertEquals("upload", TestFileUtils.readString(new File(repoDir, "file.txt")));
    }

    @Test
    public void testPutProxyUnauthenticated() throws Exception {
        httpServer.setProxyAuthentication("testuser", "testpass");
        proxy = new Proxy(Proxy.TYPE_HTTP, httpServer.getHost(), httpServer.getHttpPort());
        newTransporter("http://bad.localhost:1/");
        RecordingTransportListener listener = new RecordingTransportListener();
        PutTask task =
                new PutTask(URI.create("repo/file.txt")).setListener(listener).setDataString("upload");
        try {
            transporter.put(task);
            fail("Expected error");
        } catch (HttpResponseException e) {
            assertEquals(407, e.getStatusCode());
            assertEquals(Transporter.ERROR_OTHER, transporter.classify(e));
        }
        assertEquals(0, listener.startedCount);
        assertEquals(0, listener.progressedCount);
    }

    @Test
    public void testPutSSL() throws Exception {
        httpServer.addSslConnector();
        httpServer.setAuthentication("testuser", "testpass");
        auth = new AuthenticationBuilder()
                .addUsername("testuser")
                .addPassword("testpass")
                .build();
        newTransporter(httpServer.getHttpsUrl());
        RecordingTransportListener listener = new RecordingTransportListener();
        PutTask task =
                new PutTask(URI.create("repo/file.txt")).setListener(listener).setDataString("upload");
        transporter.put(task);
        assertEquals(0L, listener.dataOffset);
        assertEquals(6L, listener.dataLength);
        assertEquals(1, listener.startedCount);
        assertTrue("Count: " + listener.progressedCount, listener.progressedCount > 0);
        assertEquals("upload", TestFileUtils.readString(new File(repoDir, "file.txt")));
    }

    @Test
    public void testPutWebDav() throws Exception {
        httpServer.setWebDav(true);
        session.setConfigProperty(HttpTransporter.SUPPORT_WEBDAV, true);
        newTransporter(httpServer.getHttpUrl());

        RecordingTransportListener listener = new RecordingTransportListener();
        PutTask task = new PutTask(URI.create("repo/dir1/dir2/file.txt"))
                .setListener(listener)
                .setDataString("upload");
        transporter.put(task);
        assertEquals(0L, listener.dataOffset);
        assertEquals(6L, listener.dataLength);
        assertEquals(1, listener.startedCount);
        assertTrue("Count: " + listener.progressedCount, listener.progressedCount > 0);
        assertEquals("upload", TestFileUtils.readString(new File(repoDir, "dir1/dir2/file.txt")));

        assertEquals(5, httpServer.getLogEntries().size());
        assertEquals("OPTIONS", httpServer.getLogEntries().get(0).method);
        assertEquals("MKCOL", httpServer.getLogEntries().get(1).method);
        assertEquals("/repo/dir1/dir2/", httpServer.getLogEntries().get(1).path);
        assertEquals("MKCOL", httpServer.getLogEntries().get(2).method);
        assertEquals("/repo/dir1/", httpServer.getLogEntries().get(2).path);
        assertEquals("MKCOL", httpServer.getLogEntries().get(3).method);
        assertEquals("/repo/dir1/dir2/", httpServer.getLogEntries().get(3).path);
        assertEquals("PUT", httpServer.getLogEntries().get(4).method);
    }

    @Test
    public void testPutFileHandleLeak() throws Exception {
        for (int i = 0; i < 100; i++) {
            File src = TestFileUtils.createTempFile("upload");
            File dst = new File(repoDir, "file.txt");
            transporter.put(new PutTask(URI.create("repo/file.txt")).setDataFile(src));
            assertTrue(i + ", " + src.getAbsolutePath(), src.delete());
            assertTrue(i + ", " + dst.getAbsolutePath(), dst.delete());
        }
    }

    @Test
    public void testPutClosed() throws Exception {
        transporter.close();
        try {
            transporter.put(new PutTask(URI.create("repo/missing.txt")));
            fail("Expected error");
        } catch (IllegalStateException e) {
            assertEquals(Transporter.ERROR_OTHER, transporter.classify(e));
        }
    }

    @Test
    public void testPutStartCancelled() throws Exception {
        RecordingTransportListener listener = new RecordingTransportListener();
        listener.cancelStart = true;
        PutTask task =
                new PutTask(URI.create("repo/file.txt")).setListener(listener).setDataString("upload");
        try {
            transporter.put(task);
            fail("Expected error");
        } catch (TransferCancelledException e) {
            assertEquals(Transporter.ERROR_OTHER, transporter.classify(e));
        }
        assertEquals(0L, listener.dataOffset);
        assertEquals(6L, listener.dataLength);
        assertEquals(1, listener.startedCount);
        assertEquals(0, listener.progressedCount);
    }

    @Test
    public void testPutProgressCancelled() throws Exception {
        RecordingTransportListener listener = new RecordingTransportListener();
        listener.cancelProgress = true;
        PutTask task =
                new PutTask(URI.create("repo/file.txt")).setListener(listener).setDataString("upload");
        try {
            transporter.put(task);
            fail("Expected error");
        } catch (TransferCancelledException e) {
            assertEquals(Transporter.ERROR_OTHER, transporter.classify(e));
        }
        assertEquals(0L, listener.dataOffset);
        assertEquals(6L, listener.dataLength);
        assertEquals(1, listener.startedCount);
        assertEquals(1, listener.progressedCount);
    }

    @Test
    public void testGetPutAuthCache() throws Exception {
        httpServer.setAuthentication("testuser", "testpass");
        auth = new AuthenticationBuilder()
                .addUsername("testuser")
                .addPassword("testpass")
                .build();
        newTransporter(httpServer.getHttpUrl());
        GetTask get = new GetTask(URI.create("repo/file.txt"));
        transporter.get(get);
        RecordingTransportListener listener = new RecordingTransportListener();
        PutTask task =
                new PutTask(URI.create("repo/file.txt")).setListener(listener).setDataString("upload");
        transporter.put(task);
        assertEquals(1, listener.startedCount);
    }

    @Test
    public void testPutPreemptiveIsDefault() throws Exception {
        httpServer.setAuthentication("testuser", "testpass");
        auth = new AuthenticationBuilder()
                .addUsername("testuser")
                .addPassword("testpass")
                .build();
        newTransporter(httpServer.getHttpUrl());
        PutTask task = new PutTask(URI.create("repo/file.txt")).setDataString("upload");
        transporter.put(task);
        assertEquals(1, httpServer.getLogEntries().size()); // put w/ auth
    }

    @Test
    public void testPutAuthCache() throws Exception {
        session.setConfigProperty(HttpTransporter.PREEMPTIVE_PUT_AUTH, false);
        httpServer.setAuthentication("testuser", "testpass");
        auth = new AuthenticationBuilder()
                .addUsername("testuser")
                .addPassword("testpass")
                .build();
        newTransporter(httpServer.getHttpUrl());
        PutTask task = new PutTask(URI.create("repo/file.txt")).setDataString("upload");
        transporter.put(task);
        assertEquals(2, httpServer.getLogEntries().size()); // put (challenged) + put w/ auth
        httpServer.getLogEntries().clear();
        task = new PutTask(URI.create("repo/file.txt")).setDataString("upload");
        transporter.put(task);
        assertEquals(1, httpServer.getLogEntries().size()); // put w/ auth
    }

    @Test
    public void testPutAuthCachePreemptive() throws Exception {
        httpServer.setAuthentication("testuser", "testpass");
        auth = new AuthenticationBuilder()
                .addUsername("testuser")
                .addPassword("testpass")
                .build();
        session.setConfigProperty(ConfigurationProperties.HTTP_PREEMPTIVE_AUTH, true);
        newTransporter(httpServer.getHttpUrl());
        PutTask task = new PutTask(URI.create("repo/file.txt")).setDataString("upload");
        transporter.put(task);
        assertEquals(1, httpServer.getLogEntries().size()); // put w/ auth
        httpServer.getLogEntries().clear();
        task = new PutTask(URI.create("repo/file.txt")).setDataString("upload");
        transporter.put(task);
        assertEquals(1, httpServer.getLogEntries().size()); // put w/ auth
    }

    @Test(timeout = 20000L)
    public void testConcurrency() throws Exception {
        httpServer.setAuthentication("testuser", "testpass");
        auth = new AuthenticationBuilder()
                .addUsername("testuser")
                .addPassword("testpass")
                .build();
        newTransporter(httpServer.getHttpUrl());
        final AtomicReference<Throwable> error = new AtomicReference<>();
        Thread[] threads = new Thread[20];
        for (int i = 0; i < threads.length; i++) {
            final String path = "repo/file.txt?i=" + i;
            threads[i] = new Thread() {
                @Override
                public void run() {
                    try {
                        for (int j = 0; j < 100; j++) {
                            GetTask task = new GetTask(URI.create(path));
                            transporter.get(task);
                            assertEquals("test", task.getDataString());
                        }
                    } catch (Throwable t) {
                        error.compareAndSet(null, t);
                        System.err.println(path);
                        t.printStackTrace();
                    }
                }
            };
            threads[i].setName("Task-" + i);
        }
        for (Thread thread : threads) {
            thread.start();
        }
        for (Thread thread : threads) {
            thread.join();
        }
        assertNull(String.valueOf(error.get()), error.get());
    }

    @Test(timeout = 1000L)
    public void testConnectTimeout() throws Exception {
        session.setConfigProperty(ConfigurationProperties.CONNECT_TIMEOUT, 100);
        int port = 1;
        newTransporter("http://localhost:" + port);
        try {
            transporter.get(new GetTask(URI.create("repo/file.txt")));
            fail("Expected error");
        } catch (ConnectTimeoutException | ConnectException e) {
            assertEquals(Transporter.ERROR_OTHER, transporter.classify(e));
        }
    }

    @Test(timeout = 1000L)
    public void testRequestTimeout() throws Exception {
        session.setConfigProperty(ConfigurationProperties.REQUEST_TIMEOUT, 100);
        ServerSocket server = new ServerSocket(0);
        newTransporter("http://localhost:" + server.getLocalPort());
        try {
            try {
                transporter.get(new GetTask(URI.create("repo/file.txt")));
                fail("Expected error");
            } catch (SocketTimeoutException e) {
                assertEquals(Transporter.ERROR_OTHER, transporter.classify(e));
            }
        } finally {
            server.close();
        }
    }

    @Test
    public void testUserAgent() throws Exception {
        session.setConfigProperty(ConfigurationProperties.USER_AGENT, "SomeTest/1.0");
        newTransporter(httpServer.getHttpUrl());
        transporter.get(new GetTask(URI.create("repo/file.txt")));
        assertEquals(1, httpServer.getLogEntries().size());
        for (HttpServer.LogEntry log : httpServer.getLogEntries()) {
            assertEquals("SomeTest/1.0", log.headers.get("User-Agent"));
        }
    }

    @Test
    public void testCustomHeaders() throws Exception {
        Map<String, String> headers = new HashMap<>();
        headers.put("User-Agent", "Custom/1.0");
        headers.put("X-CustomHeader", "Custom-Value");
        session.setConfigProperty(ConfigurationProperties.USER_AGENT, "SomeTest/1.0");
        session.setConfigProperty(ConfigurationProperties.HTTP_HEADERS + ".test", headers);
        newTransporter(httpServer.getHttpUrl());
        transporter.get(new GetTask(URI.create("repo/file.txt")));
        assertEquals(1, httpServer.getLogEntries().size());
        for (HttpServer.LogEntry log : httpServer.getLogEntries()) {
            for (Map.Entry<String, String> entry : headers.entrySet()) {
                assertEquals(entry.getKey(), entry.getValue(), log.headers.get(entry.getKey()));
            }
        }
    }

    @Test
    public void testServerAuthScopeNotUsedForProxy() throws Exception {
        String username = "testuser", password = "testpass";
        httpServer.setProxyAuthentication(username, password);
        auth = new AuthenticationBuilder()
                .addUsername(username)
                .addPassword(password)
                .build();
        proxy = new Proxy(Proxy.TYPE_HTTP, httpServer.getHost(), httpServer.getHttpPort());
        newTransporter("http://" + httpServer.getHost() + ":12/");
        try {
            transporter.get(new GetTask(URI.create("repo/file.txt")));
            fail("Server auth must not be used as proxy auth");
        } catch (HttpResponseException e) {
            assertEquals(407, e.getStatusCode());
        }
    }

    @Test
    public void testProxyAuthScopeNotUsedForServer() throws Exception {
        String username = "testuser", password = "testpass";
        httpServer.setAuthentication(username, password);
        Authentication auth = new AuthenticationBuilder()
                .addUsername(username)
                .addPassword(password)
                .build();
        proxy = new Proxy(Proxy.TYPE_HTTP, httpServer.getHost(), httpServer.getHttpPort(), auth);
        newTransporter("http://" + httpServer.getHost() + ":12/");
        try {
            transporter.get(new GetTask(URI.create("repo/file.txt")));
            fail("Proxy auth must not be used as server auth");
        } catch (HttpResponseException e) {
            assertEquals(401, e.getStatusCode());
        }
    }

    @Test
    public void testProxyType() throws Exception {
        httpServer.addSslConnector();
        proxy = new Proxy(Proxy.TYPE_HTTPS, httpServer.getHost(), httpServer.getHttpsPort(), null);
        newTransporter("http://bad.localhost:1/");
        try {
            transporter.get(new GetTask(URI.create("foo/file.txt")));
        } catch (HttpResponseException e) {
            assertEquals(404, e.getStatusCode());
            assertEquals(
                    "http://bad.localhost:1/foo/file.txt",
                    httpServer.getLogEntries().get(0).path);
        }
    }

    @Test
    public void testAuthSchemeReuse() throws Exception {
        httpServer.setAuthentication("testuser", "testpass");
        httpServer.setProxyAuthentication("proxyuser", "proxypass");
        session.setCache(new DefaultRepositoryCache());
        auth = new AuthenticationBuilder()
                .addUsername("testuser")
                .addPassword("testpass")
                .build();
        Authentication auth = new AuthenticationBuilder()
                .addUsername("proxyuser")
                .addPassword("proxypass")
                .build();
        proxy = new Proxy(Proxy.TYPE_HTTP, httpServer.getHost(), httpServer.getHttpPort(), auth);
        newTransporter("http://bad.localhost:1/");
        GetTask task = new GetTask(URI.create("repo/file.txt"));
        transporter.get(task);
        assertEquals("test", task.getDataString());
        assertEquals(3, httpServer.getLogEntries().size());
        httpServer.getLogEntries().clear();
        newTransporter("http://bad.localhost:1/");
        task = new GetTask(URI.create("repo/file.txt"));
        transporter.get(task);
        assertEquals("test", task.getDataString());
        assertEquals(1, httpServer.getLogEntries().size());
        assertNotNull(httpServer.getLogEntries().get(0).headers.get("Authorization"));
        assertNotNull(httpServer.getLogEntries().get(0).headers.get("Proxy-Authorization"));
    }

    @Test
    public void testAuthSchemePreemptive() throws Exception {
        httpServer.setAuthentication("testuser", "testpass");
        session.setCache(new DefaultRepositoryCache());
        auth = new AuthenticationBuilder()
                .addUsername("testuser")
                .addPassword("testpass")
                .build();

        session.setConfigProperty(ConfigurationProperties.HTTP_PREEMPTIVE_AUTH, false);
        newTransporter(httpServer.getHttpUrl());
        GetTask task = new GetTask(URI.create("repo/file.txt"));
        transporter.get(task);
        assertEquals("test", task.getDataString());
        // there ARE challenge round-trips
        assertEquals(2, httpServer.getLogEntries().size());

        httpServer.getLogEntries().clear();

        session.setConfigProperty(ConfigurationProperties.HTTP_PREEMPTIVE_AUTH, true);
        newTransporter(httpServer.getHttpUrl());
        task = new GetTask(URI.create("repo/file.txt"));
        transporter.get(task);
        assertEquals("test", task.getDataString());
        // there are NO challenge round-trips, all goes through at first
        assertEquals(1, httpServer.getLogEntries().size());
    }

    @Test
    public void testConnectionReuse() throws Exception {
        httpServer.addSslConnector();
        session.setCache(new DefaultRepositoryCache());
        for (int i = 0; i < 3; i++) {
            newTransporter(httpServer.getHttpsUrl());
            GetTask task = new GetTask(URI.create("repo/file.txt"));
            transporter.get(task);
            assertEquals("test", task.getDataString());
        }
        PoolStats stats = ((ConnPoolControl<?>)
                        ((HttpTransporter) transporter).getState().getConnectionManager())
                .getTotalStats();
        assertEquals(stats.toString(), 1, stats.getAvailable());
    }

    @Test
    public void testConnectionNoReuse() throws Exception {
        httpServer.addSslConnector();
        session.setCache(new DefaultRepositoryCache());
        session.setConfigProperty(ConfigurationProperties.HTTP_REUSE_CONNECTIONS, false);
        for (int i = 0; i < 3; i++) {
            newTransporter(httpServer.getHttpsUrl());
            GetTask task = new GetTask(URI.create("repo/file.txt"));
            transporter.get(task);
            assertEquals("test", task.getDataString());
        }
        PoolStats stats = ((ConnPoolControl<?>)
                        ((HttpTransporter) transporter).getState().getConnectionManager())
                .getTotalStats();
        assertEquals(stats.toString(), 0, stats.getAvailable());
    }

    @Test(expected = NoTransporterException.class)
    public void testInitBadProtocol() throws Exception {
        newTransporter("bad:/void");
    }

    @Test(expected = NoTransporterException.class)
    public void testInitBadUrl() throws Exception {
        newTransporter("http://localhost:NaN");
    }

    @Test
    public void testInitCaseInsensitiveProtocol() throws Exception {
        newTransporter("http://localhost");
        newTransporter("HTTP://localhost");
        newTransporter("Http://localhost");
        newTransporter("https://localhost");
        newTransporter("HTTPS://localhost");
        newTransporter("HttpS://localhost");
    }
}<|MERGE_RESOLUTION|>--- conflicted
+++ resolved
@@ -55,8 +55,6 @@
 import org.junit.Rule;
 import org.junit.Test;
 import org.junit.rules.TestName;
-import org.slf4j.Logger;
-import org.slf4j.LoggerFactory;
 
 import static org.junit.Assert.assertEquals;
 import static org.junit.Assert.assertNotNull;
@@ -67,8 +65,6 @@
 /**
  */
 public class HttpTransporterTest {
-
-    private static final Logger log = LoggerFactory.getLogger(HttpTransporterTest.class);
 
     static {
         System.setProperty(
@@ -395,8 +391,7 @@
     }
 
     @Test
-<<<<<<< HEAD
-    public void testGet_ProxyAuthenticatedHttps() throws Exception {
+    public void testGetProxyAuthenticatedHttps() throws Exception {
         httpServer.addSslConnector();
         httpServer.setProxyAuthentication("testuser", "testpass");
         Authentication auth = new AuthenticationBuilder()
@@ -417,10 +412,7 @@
     }
 
     @Test
-    public void testGet_ProxyUnauthenticated() throws Exception {
-=======
     public void testGetProxyUnauthenticated() throws Exception {
->>>>>>> 58333093
         httpServer.setProxyAuthentication("testuser", "testpass");
         proxy = new Proxy(Proxy.TYPE_HTTP, httpServer.getHost(), httpServer.getHttpPort());
         newTransporter("http://bad.localhost:1/");
