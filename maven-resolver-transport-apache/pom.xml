<?xml version="1.0" encoding="UTF-8"?>
<!--
  Licensed to the Apache Software Foundation (ASF) under one
  or more contributor license agreements.  See the NOTICE file
  distributed with this work for additional information
  regarding copyright ownership.  The ASF licenses this file
  to you under the Apache License, Version 2.0 (the
  "License"); you may not use this file except in compliance
  with the License.  You may obtain a copy of the License at

  http://www.apache.org/licenses/LICENSE-2.0

  Unless required by applicable law or agreed to in writing,
  software distributed under the License is distributed on an
  "AS IS" BASIS, WITHOUT WARRANTIES OR CONDITIONS OF ANY
  KIND, either express or implied.  See the License for the
  specific language governing permissions and limitations
  under the License.
-->
<project xmlns="http://maven.apache.org/POM/4.0.0" xmlns:xsi="http://www.w3.org/2001/XMLSchema-instance" xsi:schemaLocation="http://maven.apache.org/POM/4.0.0 http://maven.apache.org/xsd/maven-4.0.0.xsd">
  <modelVersion>4.0.0</modelVersion>

  <parent>
    <groupId>org.apache.maven.resolver</groupId>
    <artifactId>maven-resolver</artifactId>
    <version>2.0.0-SNAPSHOT</version>
  </parent>

  <artifactId>maven-resolver-transport-apache</artifactId>

  <name>Maven Artifact Resolver Transport Apache</name>
  <description>A transport implementation for repositories using http:// and https:// URLs.</description>

  <properties>
    <Automatic-Module-Name>org.apache.maven.resolver.transport.apache</Automatic-Module-Name>
    <Bundle-SymbolicName>${Automatic-Module-Name}</Bundle-SymbolicName>
  </properties>

  <dependencies>
    <dependency>
      <groupId>org.apache.maven.resolver</groupId>
      <artifactId>maven-resolver-api</artifactId>
    </dependency>
    <dependency>
      <groupId>org.apache.maven.resolver</groupId>
      <artifactId>maven-resolver-spi</artifactId>
    </dependency>
    <dependency>
      <groupId>org.apache.maven.resolver</groupId>
      <artifactId>maven-resolver-util</artifactId>
    </dependency>
    <dependency>
      <groupId>org.apache.httpcomponents</groupId>
      <artifactId>httpclient</artifactId>
      <version>4.5.14</version>
      <exclusions>
        <exclusion>
          <!-- using jcl-over-slf4j instead -->
          <groupId>commons-logging</groupId>
          <artifactId>commons-logging</artifactId>
        </exclusion>
        <exclusion>
          <!-- httpclient uses old codec -->
          <groupId>commons-codec</groupId>
          <artifactId>commons-codec</artifactId>
        </exclusion>
      </exclusions>
    </dependency>
    <dependency>
      <groupId>org.apache.httpcomponents</groupId>
      <artifactId>httpcore</artifactId>
      <version>4.4.16</version>
    </dependency>
    <dependency>
      <groupId>commons-codec</groupId>
      <artifactId>commons-codec</artifactId>
      <version>1.17.0</version>
      <scope>runtime</scope>
    </dependency>
    <dependency>
      <groupId>org.slf4j</groupId>
      <artifactId>slf4j-api</artifactId>
    </dependency>
    <dependency>
      <groupId>org.slf4j</groupId>
      <artifactId>jcl-over-slf4j</artifactId>
      <version>${slf4jVersion}</version>
      <scope>runtime</scope>
    </dependency>
    <dependency>
      <groupId>javax.inject</groupId>
      <artifactId>javax.inject</artifactId>
      <scope>provided</scope>
      <optional>true</optional>
    </dependency>

    <dependency>
      <groupId>org.junit.jupiter</groupId>
      <artifactId>junit-jupiter-api</artifactId>
      <scope>test</scope>
    </dependency>
    <dependency>
      <groupId>org.slf4j</groupId>
      <artifactId>slf4j-simple</artifactId>
      <scope>test</scope>
    </dependency>
    <dependency>
      <groupId>org.apache.maven.resolver</groupId>
      <artifactId>maven-resolver-test-util</artifactId>
      <scope>test</scope>
    </dependency>
    <dependency>
      <groupId>org.apache.maven.resolver</groupId>
      <artifactId>maven-resolver-test-http</artifactId>
      <scope>test</scope>
    </dependency>
  </dependencies>

  <build>
    <plugins>
      <plugin>
        <groupId>org.eclipse.sisu</groupId>
        <artifactId>sisu-maven-plugin</artifactId>
      </plugin>
<<<<<<< HEAD
      <plugin>
        <groupId>biz.aQute.bnd</groupId>
        <artifactId>bnd-maven-plugin</artifactId>
      </plugin>
      <plugin>
        <groupId>org.apache.maven.plugins</groupId>
        <artifactId>maven-jar-plugin</artifactId>
        <configuration>
          <archive>
            <manifestFile>${project.build.outputDirectory}/META-INF/MANIFEST.MF</manifestFile>
            <manifestEntries>
              <Automatic-Module-Name>${Automatic-Module-Name}</Automatic-Module-Name>
            </manifestEntries>
          </archive>
        </configuration>
      </plugin>
=======
>>>>>>> 353ce1f0
    </plugins>
  </build>
</project><|MERGE_RESOLUTION|>--- conflicted
+++ resolved
@@ -122,25 +122,17 @@
         <groupId>org.eclipse.sisu</groupId>
         <artifactId>sisu-maven-plugin</artifactId>
       </plugin>
-<<<<<<< HEAD
-      <plugin>
-        <groupId>biz.aQute.bnd</groupId>
-        <artifactId>bnd-maven-plugin</artifactId>
-      </plugin>
       <plugin>
         <groupId>org.apache.maven.plugins</groupId>
         <artifactId>maven-jar-plugin</artifactId>
         <configuration>
           <archive>
-            <manifestFile>${project.build.outputDirectory}/META-INF/MANIFEST.MF</manifestFile>
             <manifestEntries>
               <Automatic-Module-Name>${Automatic-Module-Name}</Automatic-Module-Name>
             </manifestEntries>
           </archive>
         </configuration>
       </plugin>
-=======
->>>>>>> 353ce1f0
     </plugins>
   </build>
 </project>