<?xml version="1.0" encoding="UTF-8"?>
<!--
  Licensed to the Apache Software Foundation (ASF) under one
  or more contributor license agreements.  See the NOTICE file
  distributed with this work for additional information
  regarding copyright ownership.  The ASF licenses this file
  to you under the Apache License, Version 2.0 (the
  "License"); you may not use this file except in compliance
  with the License.  You may obtain a copy of the License at

  http://www.apache.org/licenses/LICENSE-2.0

  Unless required by applicable law or agreed to in writing,
  software distributed under the License is distributed on an
  "AS IS" BASIS, WITHOUT WARRANTIES OR CONDITIONS OF ANY
  KIND, either express or implied.  See the License for the
  specific language governing permissions and limitations
  under the License.
-->
<project xmlns="http://maven.apache.org/POM/4.0.0" xmlns:xsi="http://www.w3.org/2001/XMLSchema-instance" xsi:schemaLocation="http://maven.apache.org/POM/4.0.0 http://maven.apache.org/xsd/maven-4.0.0.xsd">
  <modelVersion>4.0.0</modelVersion>

  <parent>
    <groupId>org.apache.maven.resolver</groupId>
    <artifactId>maven-resolver</artifactId>
    <version>2.0.0-SNAPSHOT</version>
  </parent>

  <artifactId>maven-resolver-named-locks-redisson</artifactId>

  <name>Maven Artifact Resolver Named Locks using Redisson</name>
  <description>A synchronization utility implementation using Redisson.</description>

  <properties>
    <Automatic-Module-Name>org.apache.maven.resolver.named.redisson</Automatic-Module-Name>
    <Bundle-SymbolicName>${Automatic-Module-Name}</Bundle-SymbolicName>

    <testcontainersVersion>1.19.8</testcontainersVersion>
  </properties>

  <dependencies>
    <dependency>
      <groupId>org.apache.maven.resolver</groupId>
      <artifactId>maven-resolver-named-locks</artifactId>
      <scope>provided</scope>
    </dependency>
    <dependency>
      <groupId>org.slf4j</groupId>
      <artifactId>slf4j-api</artifactId>
      <scope>provided</scope>
    </dependency>
    <dependency>
      <groupId>org.redisson</groupId>
      <artifactId>redisson</artifactId>
      <version>3.31.0</version>
      <exclusions>
        <exclusion>
          <groupId>org.slf4j</groupId>
          <artifactId>slf4j-api</artifactId>
        </exclusion>
        <exclusion>
          <groupId>javax.cache</groupId>
          <artifactId>cache-api</artifactId>
        </exclusion>
        <exclusion>
          <groupId>net.bytebuddy</groupId>
          <artifactId>byte-buddy</artifactId>
        </exclusion>
        <exclusion>
          <groupId>io.projectreactor</groupId>
          <artifactId>reactor-core</artifactId>
        </exclusion>
        <exclusion>
          <groupId>org.jodd</groupId>
          <artifactId>jodd-bean</artifactId>
        </exclusion>
        <exclusion>
          <groupId>io.reactivex.rxjava3</groupId>
          <artifactId>rxjava</artifactId>
        </exclusion>
        <exclusion>
          <groupId>io.netty</groupId>
          <artifactId>netty-transport-native-unix-common</artifactId>
        </exclusion>
        <exclusion>
          <groupId>org.reactivestreams</groupId>
          <artifactId>reactive-streams</artifactId>
        </exclusion>
      </exclusions>
    </dependency>
    <dependency>
      <groupId>javax.inject</groupId>
      <artifactId>javax.inject</artifactId>
      <scope>provided</scope>
    </dependency>
    <dependency>
      <groupId>org.junit.jupiter</groupId>
      <artifactId>junit-jupiter-api</artifactId>
      <scope>test</scope>
    </dependency>
    <dependency>
      <groupId>org.mockito</groupId>
      <artifactId>mockito-core</artifactId>
      <scope>test</scope>
    </dependency>
    <dependency>
      <groupId>org.slf4j</groupId>
      <artifactId>slf4j-simple</artifactId>
      <scope>test</scope>
    </dependency>
    <dependency>
      <groupId>org.apache.maven.resolver</groupId>
      <artifactId>maven-resolver-impl</artifactId>
      <scope>test</scope>
    </dependency>
    <dependency>
      <groupId>org.testcontainers</groupId>
      <artifactId>testcontainers</artifactId>
      <version>${testcontainersVersion}</version>
      <scope>test</scope>
    </dependency>
    <!-- Remove when testcontainers update it (is not needed by this project) -->
    <dependency>
      <groupId>org.apache.commons</groupId>
      <artifactId>commons-compress</artifactId>
      <version>1.26.2</version>
      <scope>test</scope>
    </dependency>
    <dependency>
      <groupId>org.testcontainers</groupId>
      <artifactId>junit-jupiter</artifactId>
      <version>${testcontainersVersion}</version>
      <scope>test</scope>
    </dependency>
    <dependency>
      <groupId>com.redis</groupId>
      <artifactId>testcontainers-redis</artifactId>
      <version>2.2.2</version>
      <scope>test</scope>
    </dependency>
  </dependencies>

  <build>
    <plugins>
      <plugin>
        <groupId>org.eclipse.sisu</groupId>
        <artifactId>sisu-maven-plugin</artifactId>
      </plugin>
      <plugin>
<<<<<<< HEAD
        <groupId>biz.aQute.bnd</groupId>
        <artifactId>bnd-maven-plugin</artifactId>
      </plugin>
      <plugin>
        <groupId>org.apache.maven.plugins</groupId>
        <artifactId>maven-jar-plugin</artifactId>
        <configuration>
          <archive>
            <manifestFile>${project.build.outputDirectory}/META-INF/MANIFEST.MF</manifestFile>
            <manifestEntries>
              <Automatic-Module-Name>${Automatic-Module-Name}</Automatic-Module-Name>
            </manifestEntries>
          </archive>
        </configuration>
      </plugin>
      <plugin>
=======
>>>>>>> 353ce1f0
        <groupId>org.apache.maven.plugins</groupId>
        <artifactId>maven-assembly-plugin</artifactId>
        <executions>
          <execution>
            <id>bundle</id>
            <goals>
              <goal>single</goal>
            </goals>
            <phase>package</phase>
            <configuration>
              <descriptors>
                <descriptor>src/assembly/bundle.xml</descriptor>
              </descriptors>
            </configuration>
          </execution>
        </executions>
      </plugin>
    </plugins>
  </build>

  <profiles>
    <profile>
      <id>run-its</id>
      <build>
        <plugins>
          <plugin>
            <groupId>org.apache.maven.plugins</groupId>
            <artifactId>maven-failsafe-plugin</artifactId>
          </plugin>
        </plugins>
      </build>
    </profile>
  </profiles>
</project><|MERGE_RESOLUTION|>--- conflicted
+++ resolved
@@ -147,16 +147,10 @@
         <artifactId>sisu-maven-plugin</artifactId>
       </plugin>
       <plugin>
-<<<<<<< HEAD
-        <groupId>biz.aQute.bnd</groupId>
-        <artifactId>bnd-maven-plugin</artifactId>
-      </plugin>
-      <plugin>
         <groupId>org.apache.maven.plugins</groupId>
         <artifactId>maven-jar-plugin</artifactId>
         <configuration>
           <archive>
-            <manifestFile>${project.build.outputDirectory}/META-INF/MANIFEST.MF</manifestFile>
             <manifestEntries>
               <Automatic-Module-Name>${Automatic-Module-Name}</Automatic-Module-Name>
             </manifestEntries>
@@ -164,8 +158,6 @@
         </configuration>
       </plugin>
       <plugin>
-=======
->>>>>>> 353ce1f0
         <groupId>org.apache.maven.plugins</groupId>
         <artifactId>maven-assembly-plugin</artifactId>
         <executions>
