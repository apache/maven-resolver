/*
 * Licensed to the Apache Software Foundation (ASF) under one
 * or more contributor license agreements.  See the NOTICE file
 * distributed with this work for additional information
 * regarding copyright ownership.  The ASF licenses this file
 * to you under the Apache License, Version 2.0 (the
 * "License"); you may not use this file except in compliance
 * with the License.  You may obtain a copy of the License at
 *
 *   http://www.apache.org/licenses/LICENSE-2.0
 *
 * Unless required by applicable law or agreed to in writing,
 * software distributed under the License is distributed on an
 * "AS IS" BASIS, WITHOUT WARRANTIES OR CONDITIONS OF ANY
 * KIND, either express or implied.  See the License for the
 * specific language governing permissions and limitations
 * under the License.
 */
package org.eclipse.aether;

/**
 * The keys and defaults for common configuration properties.
 *
 * @see RepositorySystemSession#getConfigProperties()
 */
public final class ConfigurationProperties {

    private static final String PREFIX_AETHER = "aether.";

    private static final String PREFIX_CONNECTOR = PREFIX_AETHER + "connector.";

    /**
     * The prefix for properties that control the priority of pluggable extensions like transporters. For example, for
     * an extension with the fully qualified class name "org.eclipse.MyExtensionFactory", the configuration properties
     * "aether.priority.org.eclipse.MyExtensionFactory", "aether.priority.MyExtensionFactory" and
     * "aether.priority.MyExtension" will be consulted for the priority, in that order (obviously, the last key is only
     * tried if the class name ends with "Factory"). The corresponding value is a float and the special value
     * {@link Float#NaN} or "NaN" (case-sensitive) can be used to disable the extension.
     */
    public static final String PREFIX_PRIORITY = PREFIX_AETHER + "priority.";

    /**
     * A flag indicating whether the priorities of pluggable extensions are implicitly given by their iteration order
     * such that the first extension has the highest priority. If set, an extension's built-in priority as well as any
     * corresponding {@code aether.priority.*} configuration properties are ignored when searching for a suitable
     * implementation among the available extensions. This priority mode is meant for cases where the application will
     * present/inject extensions in the desired search order.
     *
     * @see #DEFAULT_IMPLICIT_PRIORITIES
     */
    public static final String IMPLICIT_PRIORITIES = PREFIX_PRIORITY + "implicit";

    /**
     * The default extension priority mode if {@link #IMPLICIT_PRIORITIES} isn't set.
     */
    public static final boolean DEFAULT_IMPLICIT_PRIORITIES = false;

    /**
     * A flag indicating whether interaction with the user is allowed.
     *
     * @see #DEFAULT_INTERACTIVE
     */
    public static final String INTERACTIVE = PREFIX_AETHER + "interactive";

    /**
     * The default interactive mode if {@link #INTERACTIVE} isn't set.
     */
    public static final boolean DEFAULT_INTERACTIVE = false;

    /**
     * The user agent that repository connectors should report to servers.
     *
     * @see #DEFAULT_USER_AGENT
     */
    public static final String USER_AGENT = PREFIX_CONNECTOR + "userAgent";

    /**
     * The default user agent to use if {@link #USER_AGENT} isn't set.
     */
    public static final String DEFAULT_USER_AGENT = "Aether";

    /**
     * The maximum amount of time (in milliseconds) to wait for a successful connection to a remote server. Non-positive
     * values indicate no timeout.
     *
     * @see #DEFAULT_CONNECT_TIMEOUT
     */
    public static final String CONNECT_TIMEOUT = PREFIX_CONNECTOR + "connectTimeout";

    /**
     * The default connect timeout to use if {@link #CONNECT_TIMEOUT} isn't set.
     */
    public static final int DEFAULT_CONNECT_TIMEOUT = 10 * 1000;

    /**
     * The maximum amount of time (in milliseconds) to wait for remaining data to arrive from a remote server. Note that
     * this timeout does not restrict the overall duration of a request, it only restricts the duration of inactivity
     * between consecutive data packets. Non-positive values indicate no timeout.
     *
     * @see #DEFAULT_REQUEST_TIMEOUT
     */
    public static final String REQUEST_TIMEOUT = PREFIX_CONNECTOR + "requestTimeout";

    /**
     * The default request timeout to use if {@link #REQUEST_TIMEOUT} isn't set.
     */
    public static final int DEFAULT_REQUEST_TIMEOUT = 1800 * 1000;

    /**
     * The request headers to use for HTTP-based repository connectors. The headers are specified using a
     * {@code Map<String, String>}, mapping a header name to its value. Besides this general key, clients may also
     * specify headers for a specific remote repository by appending the suffix {@code .<repoId>} to this key when
     * storing the headers map. The repository-specific headers map is supposed to be complete, i.e. is not merged with
     * the general headers map.
     */
    public static final String HTTP_HEADERS = PREFIX_CONNECTOR + "http.headers";

    /**
     * The encoding/charset to use when exchanging credentials with HTTP servers. Besides this general key, clients may
     * also specify the encoding for a specific remote repository by appending the suffix {@code .<repoId>} to this key
     * when storing the charset name.
     *
     * @see #DEFAULT_HTTP_CREDENTIAL_ENCODING
     */
    public static final String HTTP_CREDENTIAL_ENCODING = PREFIX_CONNECTOR + "http.credentialEncoding";

    /**
     * The default encoding/charset to use if {@link #HTTP_CREDENTIAL_ENCODING} isn't set.
     */
    public static final String DEFAULT_HTTP_CREDENTIAL_ENCODING = "ISO-8859-1";

    /**
     * The maximum number of times a request to a remote server should be retried in case of an error.
     *
     * @see #DEFAULT_HTTP_RETRY_HANDLER_COUNT
     * @since 1.9.6
     */
    public static final String HTTP_RETRY_HANDLER_COUNT = PREFIX_CONNECTOR + "http.retryHandler.count";

    /**
     * The default number of retries to use if {@link #HTTP_RETRY_HANDLER_COUNT} isn't set.
     *
     * @since 1.9.6
     */
    public static final int DEFAULT_HTTP_RETRY_HANDLER_COUNT = 3;

    /**
<<<<<<< HEAD
     * The flag that makes HTTPS transport ignore any kind of SSL errors (certificate validity checks,
     * hostname verification).
     *
     * @see #DEFAULT_HTTPS_INSECURE
     * @since 1.9.6
     */
    public static final String HTTPS_INSECURE = PREFIX_CONNECTOR + "https.insecure";

    /**
     * The default value of SSL-insecure to use if {@link #HTTPS_INSECURE} isn't set (false).
     *
     * @since 1.9.6
     */
    public static final boolean DEFAULT_HTTPS_INSECURE = false;
=======
     * Should HTTP client use preemptive auth (w/ BASIC) or not?
     *
     * @see #DEFAULT_HTTP_PREEMPTIVE_AUTH
     * @since 1.9.6
     */
    public static final String HTTP_PREEMPTIVE_AUTH = PREFIX_CONNECTOR + "http.preemptiveAuth";

    /**
     * The default value to use if {@link #HTTP_PREEMPTIVE_AUTH} isn't set (false).
     *
     * @since 1.9.6
     */
    public static final boolean DEFAULT_HTTP_PREEMPTIVE_AUTH = false;
>>>>>>> b66fe9e4

    /**
     * A flag indicating whether checksums which are retrieved during checksum validation should be persisted in the
     * local filesystem next to the file they provide the checksum for.
     *
     * @see #DEFAULT_PERSISTED_CHECKSUMS
     */
    public static final String PERSISTED_CHECKSUMS = PREFIX_CONNECTOR + "persistedChecksums";

    /**
     * The default checksum persistence mode if {@link #PERSISTED_CHECKSUMS} isn't set.
     */
    public static final boolean DEFAULT_PERSISTED_CHECKSUMS = true;

    private ConfigurationProperties() {
        // hide constructor
    }
}<|MERGE_RESOLUTION|>--- conflicted
+++ resolved
@@ -145,7 +145,21 @@
     public static final int DEFAULT_HTTP_RETRY_HANDLER_COUNT = 3;
 
     /**
-<<<<<<< HEAD
+     * Should HTTP client use preemptive auth (w/ BASIC) or not?
+     *
+     * @see #DEFAULT_HTTP_PREEMPTIVE_AUTH
+     * @since 1.9.6
+     */
+    public static final String HTTP_PREEMPTIVE_AUTH = PREFIX_CONNECTOR + "http.preemptiveAuth";
+
+    /**
+     * The default value to use if {@link #HTTP_PREEMPTIVE_AUTH} isn't set (false).
+     *
+     * @since 1.9.6
+     */
+    public static final boolean DEFAULT_HTTP_PREEMPTIVE_AUTH = false;
+
+    /**
      * The flag that makes HTTPS transport ignore any kind of SSL errors (certificate validity checks,
      * hostname verification).
      *
@@ -160,21 +174,6 @@
      * @since 1.9.6
      */
     public static final boolean DEFAULT_HTTPS_INSECURE = false;
-=======
-     * Should HTTP client use preemptive auth (w/ BASIC) or not?
-     *
-     * @see #DEFAULT_HTTP_PREEMPTIVE_AUTH
-     * @since 1.9.6
-     */
-    public static final String HTTP_PREEMPTIVE_AUTH = PREFIX_CONNECTOR + "http.preemptiveAuth";
-
-    /**
-     * The default value to use if {@link #HTTP_PREEMPTIVE_AUTH} isn't set (false).
-     *
-     * @since 1.9.6
-     */
-    public static final boolean DEFAULT_HTTP_PREEMPTIVE_AUTH = false;
->>>>>>> b66fe9e4
 
     /**
      * A flag indicating whether checksums which are retrieved during checksum validation should be persisted in the
