/*
 * Licensed to the Apache Software Foundation (ASF) under one
 * or more contributor license agreements.  See the NOTICE file
 * distributed with this work for additional information
 * regarding copyright ownership.  The ASF licenses this file
 * to you under the Apache License, Version 2.0 (the
 * "License"); you may not use this file except in compliance
 * with the License.  You may obtain a copy of the License at
 *
 *   http://www.apache.org/licenses/LICENSE-2.0
 *
 * Unless required by applicable law or agreed to in writing,
 * software distributed under the License is distributed on an
 * "AS IS" BASIS, WITHOUT WARRANTIES OR CONDITIONS OF ANY
 * KIND, either express or implied.  See the License for the
 * specific language governing permissions and limitations
 * under the License.
 */
package org.eclipse.aether.transport.jdk;

import javax.net.ssl.SSLContext;

import java.io.File;
import java.io.IOException;
import java.io.InputStream;
import java.net.Authenticator;
import java.net.InetSocketAddress;
import java.net.PasswordAuthentication;
import java.net.ProxySelector;
import java.net.URI;
import java.net.URISyntaxException;
import java.net.http.HttpClient;
import java.net.http.HttpRequest;
import java.net.http.HttpResponse;
import java.nio.file.Files;
import java.nio.file.StandardCopyOption;
import java.nio.file.attribute.FileTime;
import java.security.NoSuchAlgorithmException;
import java.time.Duration;
import java.time.Instant;
import java.time.ZoneId;
import java.time.ZonedDateTime;
import java.time.format.DateTimeFormatter;
import java.time.format.DateTimeParseException;
import java.util.Collections;
import java.util.HashMap;
import java.util.Locale;
import java.util.Map;
import java.util.regex.Matcher;
import java.util.regex.Pattern;

import org.eclipse.aether.ConfigurationProperties;
import org.eclipse.aether.RepositorySystemSession;
import org.eclipse.aether.repository.AuthenticationContext;
import org.eclipse.aether.repository.RemoteRepository;
import org.eclipse.aether.spi.connector.transport.AbstractTransporter;
import org.eclipse.aether.spi.connector.transport.GetTask;
import org.eclipse.aether.spi.connector.transport.PeekTask;
import org.eclipse.aether.spi.connector.transport.PutTask;
import org.eclipse.aether.spi.connector.transport.TransportTask;
import org.eclipse.aether.transfer.NoTransporterException;
import org.eclipse.aether.util.ConfigUtils;
import org.eclipse.aether.util.FileUtils;
import org.slf4j.Logger;
import org.slf4j.LoggerFactory;

/**
 * JDK Transport using {@link HttpClient}.
 *
 * @since TBD
 */
final class JdkHttpTransporter extends AbstractTransporter {
    private static final int MULTIPLE_CHOICES = 300;

    private static final int NOT_FOUND = 404;

    private static final int PRECONDITION_FAILED = 412;

    private static final long MODIFICATION_THRESHOLD = 60L * 1000L;

    private static final String ACCEPT_ENCODING = "Accept-Encoding";

    private static final String CACHE_CONTROL = "Cache-Control";

    private static final String CONTENT_LENGTH = "Content-Length";

    private static final String CONTENT_RANGE = "Content-Range";

    private static final String IF_UNMODIFIED_SINCE = "If-Unmodified-Since";

    private static final String RANGE = "Range";

    private static final String USER_AGENT = "User-Agent";

    private static final String LAST_MODIFIED = "Last-Modified";

    private static final Pattern CONTENT_RANGE_PATTERN =
            Pattern.compile("\\s*bytes\\s+([0-9]+)\\s*-\\s*([0-9]+)\\s*/.*");

    private final URI baseUri;

    private final HttpClient client;

    private final Map<String, String> headers;

    private final int requestTimeout;

    JdkHttpTransporter(RepositorySystemSession session, RemoteRepository repository) throws NoTransporterException {
        try {
            URI uri = new URI(repository.getUrl()).parseServerAuthority();
            if (uri.isOpaque()) {
                throw new URISyntaxException(repository.getUrl(), "URL must not be opaque");
            }
            if (uri.getRawFragment() != null || uri.getRawQuery() != null) {
                throw new URISyntaxException(repository.getUrl(), "URL must not have fragment or query");
            }
            String path = uri.getPath();
            if (path == null) {
                path = "/";
            }
            if (!path.startsWith("/")) {
                path = "/" + path;
            }
            if (!path.endsWith("/")) {
                path = path + "/";
            }
            this.baseUri = URI.create(uri.getScheme() + "://" + uri.getRawAuthority() + path);
        } catch (URISyntaxException e) {
            throw new NoTransporterException(repository, e.getMessage(), e);
        }

        HashMap<String, String> headers = new HashMap<>();
        String userAgent = ConfigUtils.getString(
                session, ConfigurationProperties.DEFAULT_USER_AGENT, ConfigurationProperties.USER_AGENT);
        if (userAgent != null) {
            headers.put(USER_AGENT, userAgent);
        }
        @SuppressWarnings("unchecked")
        Map<Object, Object> configuredHeaders = (Map<Object, Object>) ConfigUtils.getMap(
                session,
                Collections.emptyMap(),
                ConfigurationProperties.HTTP_HEADERS + "." + repository.getId(),
                ConfigurationProperties.HTTP_HEADERS);
        if (configuredHeaders != null) {
            configuredHeaders.forEach((k, v) -> headers.put(String.valueOf(k), v != null ? String.valueOf(v) : null));
        }
        headers.put(CACHE_CONTROL, "no-cache, no-store");

        this.requestTimeout = ConfigUtils.getInteger(
                session,
                ConfigurationProperties.DEFAULT_REQUEST_TIMEOUT,
                ConfigurationProperties.REQUEST_TIMEOUT + "." + repository.getId(),
                ConfigurationProperties.REQUEST_TIMEOUT);

        this.headers = headers;
        this.client = getOrCreateClient(session, repository);
    }

    private URI resolve(TransportTask task) {
        return baseUri.resolve(task.getLocation());
    }

    @Override
    public int classify(Throwable error) {
        if (error instanceof JdkHttpException && ((JdkHttpException) error).getStatusCode() == NOT_FOUND) {
            return ERROR_NOT_FOUND;
        }
        return ERROR_OTHER;
    }

    @Override
    protected void implPeek(PeekTask task) throws Exception {
        HttpRequest.Builder request = HttpRequest.newBuilder()
                .uri(resolve(task))
                .timeout(Duration.ofMillis(requestTimeout))
                .method("HEAD", HttpRequest.BodyPublishers.noBody());
        headers.forEach(request::setHeader);
        HttpResponse<Void> response = client.send(request.build(), HttpResponse.BodyHandlers.discarding());
        if (response.statusCode() >= MULTIPLE_CHOICES) {
            throw new JdkHttpException(response.statusCode());
        }
    }

    @Override
    protected void implGet(GetTask task) throws Exception {
        boolean resume = task.getResumeOffset() > 0L && task.getDataFile() != null;
        HttpResponse<InputStream> response;

        while (true) {
            HttpRequest.Builder request = HttpRequest.newBuilder()
                    .uri(resolve(task))
                    .timeout(Duration.ofMillis(requestTimeout))
                    .method("GET", HttpRequest.BodyPublishers.noBody());
            headers.forEach(request::setHeader);

            if (resume) {
                long resumeOffset = task.getResumeOffset();
                request.header(RANGE, "bytes=" + resumeOffset + '-');
                request.header(
                        IF_UNMODIFIED_SINCE,
                        RFC7231.format(
                                Instant.ofEpochMilli(task.getDataFile().lastModified() - MODIFICATION_THRESHOLD)));
                request.header(ACCEPT_ENCODING, "identity");
            }

            response = client.send(request.build(), HttpResponse.BodyHandlers.ofInputStream());
            if (response.statusCode() >= MULTIPLE_CHOICES) {
                if (resume && response.statusCode() == PRECONDITION_FAILED) {
                    resume = false;
                    continue;
                }
                throw new JdkHttpException(response.statusCode());
            }
            break;
        }

        long offset = 0L,
                length = response.headers().firstValueAsLong(CONTENT_LENGTH).orElse(-1L);
        if (resume) {
            String range = response.headers().firstValue(CONTENT_RANGE).orElse(null);
            if (range != null) {
                Matcher m = CONTENT_RANGE_PATTERN.matcher(range);
                if (!m.matches()) {
                    throw new IOException("Invalid Content-Range header for partial download: " + range);
                }
                offset = Long.parseLong(m.group(1));
                length = Long.parseLong(m.group(2)) + 1L;
                if (offset < 0L || offset >= length || (offset > 0L && offset != task.getResumeOffset())) {
                    throw new IOException("Invalid Content-Range header for partial download from offset "
                            + task.getResumeOffset() + ": " + range);
                }
            }
        }

        final boolean downloadResumed = offset > 0L;
        final File dataFile = task.getDataFile();
        if (dataFile == null) {
            try (InputStream is = response.body()) {
                utilGet(task, is, true, length, downloadResumed);
            }
        } else {
            try (FileUtils.CollocatedTempFile tempFile = FileUtils.newTempFile(dataFile.toPath())) {
                task.setDataFile(tempFile.getPath().toFile(), downloadResumed);
                if (downloadResumed && Files.isRegularFile(dataFile.toPath())) {
                    try (InputStream inputStream = Files.newInputStream(dataFile.toPath())) {
                        Files.copy(inputStream, tempFile.getPath(), StandardCopyOption.REPLACE_EXISTING);
                    }
                }
                try (InputStream is = response.body()) {
                    utilGet(task, is, true, length, downloadResumed);
                }
                tempFile.move();
            } finally {
                task.setDataFile(dataFile);
            }
        }
        if (task.getDataFile() != null) {
            String lastModifiedHeader =
                    response.headers().firstValue(LAST_MODIFIED).orElse(null); // note: Wagon also does first not last
            if (lastModifiedHeader != null) {
                try {
                    Files.setLastModifiedTime(
                            task.getDataFile().toPath(),
                            FileTime.fromMillis(ZonedDateTime.parse(lastModifiedHeader, RFC7231)
                                    .toInstant()
                                    .toEpochMilli()));
                } catch (DateTimeParseException e) {
                    // fall through
                }
            }
        }
        Map<String, String> checksums = extractXChecksums(response);
        if (checksums != null) {
            checksums.forEach(task::setChecksum);
            return;
        }
        checksums = extractNexus2Checksums(response);
        if (checksums != null) {
            checksums.forEach(task::setChecksum);
        }
    }

    @Override
    protected void implPut(PutTask task) throws Exception {
        HttpRequest.Builder request =
                HttpRequest.newBuilder().uri(resolve(task)).timeout(Duration.ofMillis(requestTimeout));
        headers.forEach(request::setHeader);
        try (FileUtils.TempFile tempFile = FileUtils.newTempFile()) {
            utilPut(task, Files.newOutputStream(tempFile.getPath()), true);
            request.method("PUT", HttpRequest.BodyPublishers.ofFile(tempFile.getPath()));

            HttpResponse<Void> response = client.send(request.build(), HttpResponse.BodyHandlers.discarding());
            if (response.statusCode() >= MULTIPLE_CHOICES) {
                throw new JdkHttpException(response.statusCode());
            }
        }
    }

    @Override
    protected void implClose() {
        // nop
    }

    private static Map<String, String> extractXChecksums(HttpResponse<?> response) {
        String value;
        HashMap<String, String> result = new HashMap<>();
        // Central style: x-checksum-sha1: c74edb60ca2a0b57ef88d9a7da28f591e3d4ce7b
        value = response.headers().firstValue("x-checksum-sha1").orElse(null);
        if (value != null) {
            result.put("SHA-1", value);
        }
        // Central style: x-checksum-md5: 9ad0d8e3482767c122e85f83567b8ce6
        value = response.headers().firstValue("x-checksum-md5").orElse(null);
        if (value != null) {
            result.put("MD5", value);
        }
        if (!result.isEmpty()) {
            return result;
        }
        // Google style: x-goog-meta-checksum-sha1: c74edb60ca2a0b57ef88d9a7da28f591e3d4ce7b
        value = response.headers().firstValue("x-goog-meta-checksum-sha1").orElse(null);
        if (value != null) {
            result.put("SHA-1", value);
        }
        // Central style: x-goog-meta-checksum-sha1: 9ad0d8e3482767c122e85f83567b8ce6
        value = response.headers().firstValue("x-goog-meta-checksum-md5").orElse(null);
        if (value != null) {
            result.put("MD5", value);
        }

        return result.isEmpty() ? null : result;
    }

    private static Map<String, String> extractNexus2Checksums(HttpResponse<?> response) {
        // Nexus-style, ETag: "{SHA1{d40d68ba1f88d8e9b0040f175a6ff41928abd5e7}}"
        String etag = response.headers().firstValue("ETag").orElse(null);
        if (etag != null) {
            int start = etag.indexOf("SHA1{"), end = etag.indexOf("}", start + 5);
            if (start >= 0 && end > start) {
                return Collections.singletonMap("SHA-1", etag.substring(start + 5, end));
            }
        }
        return null;
    }

    private static final DateTimeFormatter RFC7231 = DateTimeFormatter.ofPattern(
                    "EEE, dd MMM yyyy HH:mm:ss z", Locale.ENGLISH)
            .withZone(ZoneId.of("GMT"));

    /**
     * Visible for testing.
     */
    static final String HTTP_INSTANCE_KEY_PREFIX = JdkTransporterFactory.class.getName() + ".http.";

    static final Logger LOGGER = LoggerFactory.getLogger(JdkHttpTransporter.class);

    private static HttpClient getOrCreateClient(RepositorySystemSession session, RemoteRepository repository)
            throws NoTransporterException {
        final String instanceKey = HTTP_INSTANCE_KEY_PREFIX + repository.getId();

        try {
            return (HttpClient) session.getData().computeIfAbsent(instanceKey, () -> {
                HashMap<Authenticator.RequestorType, PasswordAuthentication> authentications = new HashMap<>();
                SSLContext sslContext = null;
                try {
                    try (AuthenticationContext repoAuthContext =
                            AuthenticationContext.forRepository(session, repository)) {
                        if (repoAuthContext != null) {
                            sslContext = repoAuthContext.get(AuthenticationContext.SSL_CONTEXT, SSLContext.class);

                            String username = repoAuthContext.get(AuthenticationContext.USERNAME);
                            String password = repoAuthContext.get(AuthenticationContext.PASSWORD);

                            authentications.put(
                                    Authenticator.RequestorType.SERVER,
                                    new PasswordAuthentication(username, password.toCharArray()));
                        }
                    }

                    if (sslContext == null) {
                        sslContext = SSLContext.getDefault();
                    }

                    int connectTimeout = ConfigUtils.getInteger(
                            session,
                            ConfigurationProperties.DEFAULT_CONNECT_TIMEOUT,
                            ConfigurationProperties.CONNECT_TIMEOUT + "." + repository.getId(),
                            ConfigurationProperties.CONNECT_TIMEOUT);

                    HttpClient.Builder builder = HttpClient.newBuilder()
                            .version(HttpClient.Version.HTTP_2)
                            .followRedirects(HttpClient.Redirect.NORMAL)
                            .connectTimeout(Duration.ofMillis(connectTimeout))
                            .sslContext(sslContext);

                    JdkHttpTransporterCustomizer.customizeBuilder(session, repository, builder);

                    if (repository.getProxy() != null) {
                        ProxySelector proxy = ProxySelector.of(new InetSocketAddress(
                                repository.getProxy().getHost(),
                                repository.getProxy().getPort()));

                        builder.proxy(proxy);
                        try (AuthenticationContext proxyAuthContext =
                                AuthenticationContext.forProxy(session, repository)) {
                            if (proxyAuthContext != null) {
                                String username = proxyAuthContext.get(AuthenticationContext.USERNAME);
                                String password = proxyAuthContext.get(AuthenticationContext.PASSWORD);

                                authentications.put(
                                        Authenticator.RequestorType.PROXY,
                                        new PasswordAuthentication(username, password.toCharArray()));
                            }
                        }
                    }

                    if (!authentications.isEmpty()) {
                        builder.authenticator(new Authenticator() {
                            @Override
                            protected PasswordAuthentication getPasswordAuthentication() {
                                return authentications.get(getRequestorType());
                            }
                        });
                    }

                    HttpClient result = builder.build();
<<<<<<< HEAD
                    // Only possible in Java21
                    // if (!session.addOnSessionEndedHandler(result::close)) {
                    //     LOGGER.warn(
                    //             "Using Resolver 2 feature without Resolver 2 session handling, you may leak
                    // resources.");
                    // }
=======
                    JdkHttpTransporterCustomizer.customizeHttpClient(session, repository, result);
>>>>>>> b3d0aea0
                    return result;
                } catch (NoSuchAlgorithmException e) {
                    throw new WrapperEx(e);
                }
            });
        } catch (WrapperEx e) {
            throw new NoTransporterException(repository, e.getCause());
        }
    }

    private static final class WrapperEx extends RuntimeException {
        private WrapperEx(Throwable cause) {
            super(cause);
        }
    }
}<|MERGE_RESOLUTION|>--- conflicted
+++ resolved
@@ -61,8 +61,6 @@
 import org.eclipse.aether.transfer.NoTransporterException;
 import org.eclipse.aether.util.ConfigUtils;
 import org.eclipse.aether.util.FileUtils;
-import org.slf4j.Logger;
-import org.slf4j.LoggerFactory;
 
 /**
  * JDK Transport using {@link HttpClient}.
@@ -352,8 +350,6 @@
      */
     static final String HTTP_INSTANCE_KEY_PREFIX = JdkTransporterFactory.class.getName() + ".http.";
 
-    static final Logger LOGGER = LoggerFactory.getLogger(JdkHttpTransporter.class);
-
     private static HttpClient getOrCreateClient(RepositorySystemSession session, RemoteRepository repository)
             throws NoTransporterException {
         final String instanceKey = HTTP_INSTANCE_KEY_PREFIX + repository.getId();
@@ -424,16 +420,7 @@
                     }
 
                     HttpClient result = builder.build();
-<<<<<<< HEAD
-                    // Only possible in Java21
-                    // if (!session.addOnSessionEndedHandler(result::close)) {
-                    //     LOGGER.warn(
-                    //             "Using Resolver 2 feature without Resolver 2 session handling, you may leak
-                    // resources.");
-                    // }
-=======
                     JdkHttpTransporterCustomizer.customizeHttpClient(session, repository, result);
->>>>>>> b3d0aea0
                     return result;
                 } catch (NoSuchAlgorithmException e) {
                     throw new WrapperEx(e);
